--- conflicted
+++ resolved
@@ -45,9 +45,8 @@
         [128, 128, 128],
         [33, 37, 41],
     ]
-<<<<<<< HEAD
-    expected = np.array(colors) / 255
-    actual = np.array([to_rgb(color) for color in VASP_COLORS])
+    expected = np.array(converted) / 255
+    actual = np.array([to_rgb(color) for color in colors])
     Assert.allclose(expected, actual)
 
 
@@ -56,9 +55,4 @@
     assert to_camelcase("foo_bar") == "FooBar"
     assert to_camelcase("foo_bar_baz") == "FooBarBaz"
     assert to_camelcase("_foo") == "Foo"
-    assert to_camelcase("_foo_bar") == "FooBar"
-=======
-    expected = np.array(converted) / 255
-    actual = np.array([to_rgb(color) for color in colors])
-    Assert.allclose(expected, actual)
->>>>>>> b1009cd2
+    assert to_camelcase("_foo_bar") == "FooBar"