# Copyright © VASP Software GmbH,
# Licensed under the Apache License 2.0 (http://www.apache.org/licenses/LICENSE-2.0)
import pytest

application = pytest.importorskip("sphinx.application")


@pytest.fixture(scope="module")
def sphinx_app(tmp_path_factory, not_core):
    tmp_path = tmp_path_factory.mktemp("sphinx")
    srcdir = "tests/sphinx/examples"
    confdir = "tests/sphinx/examples"
    outdir = tmp_path / "_build"
    doctreedir = tmp_path / "_doctree"
    app = application.Sphinx(
        srcdir=srcdir,
        confdir=confdir,
        outdir=outdir,
        doctreedir=doctreedir,
        buildername="hugo",
        status=None,
        warning=None,
        freshenv=True,
    )
    app.build(force_all=True)
    return app


def read_file_content(outdir, source_file):
    output_file = outdir / "hugo" / source_file
    assert output_file.exists()
    content = output_file.read_text(encoding="utf-8")
    assert content.startswith("+++")
    return content


def test_convert_example_autodata(sphinx_app):
    content = read_file_content(sphinx_app.outdir, "example.md")
    expected_autodata_content = """\

<<<<<<< HEAD
{{< data name="Example" module="example" >}}


An example class for demonstration purposes.


=======
{{< data name="Example" file="example" module="" >}}

{{< docstring >}}
An example class for demonstration purposes.

{{< /docstring >}}
>>>>>>> 9ad3dcae

{{< /data >}}

"""
    assert expected_autodata_content in content


def test_convert_example_autoclass_signature(sphinx_app):
    content = read_file_content(sphinx_app.outdir, "example.md")
    expected_class_content = """\

<<<<<<< HEAD
{{< class name="Example" module="example" >}}
(*value*: `float`)


=======
{{< class name="example" cname="Example" module="" >}}
{{< signature >}}
(*value*: `float`)
{{< /signature >}}

{{< docstring >}}
>>>>>>> 9ad3dcae
Bases: `object`

An example class for demonstration purposes.

<<<<<<< HEAD
=======
{{< /docstring >}}

>>>>>>> 9ad3dcae
"""
    assert expected_class_content in content


def test_convert_example_init_signature(sphinx_app):
    content = read_file_content(sphinx_app.outdir, "example.md")
    expected_private_method_content = """\

<<<<<<< HEAD
{{< method class="Example" name="__init__" module="example" >}}
(*value*: `float`)


=======
{{< method class="example" cname="Example" name="__init__" module="" >}}
{{< signature >}}
(*value*: `float`)
{{< /signature >}}

{{< docstring >}}
>>>>>>> 9ad3dcae
Initialize the Example class with a value.

*   some list entry

*   some other list entry




<<<<<<< HEAD
#### **Parameters:**
=======
#### Parameters
>>>>>>> 9ad3dcae



*value*: `float`
: <!---->
    The value to be stored in the instance.

<<<<<<< HEAD

=======
{{< /docstring >}}
>>>>>>> 9ad3dcae

{{< /method >}}
"""
    assert expected_private_method_content in content


def test_convert_example_combined_returns_signature(sphinx_app):
    content = read_file_content(sphinx_app.outdir, "example.md")
    expected_public_method_content = """\

<<<<<<< HEAD
{{< method class="Example" name="combined_returns" module="example" >}}
(
- *some_value*: `float`,
- *some_string*: `str | None` = '' [optional]

) → `tuple[float, str | None]`


=======
{{< method class="example" cname="Example" name="combined_returns" module="" >}}
{{< signature >}}
(
- *some_value*: `float`,
- *some_string*: `str | None` = ''

) → `tuple[float, str | None]`
{{< /signature >}}

{{< docstring >}}
>>>>>>> 9ad3dcae
Combine a float and a string in a tuple.



<<<<<<< HEAD
#### **Parameters:**
=======
#### Parameters
>>>>>>> 9ad3dcae



*some_value*: `float`
: <!---->
    A value to be included in the tuple.

<<<<<<< HEAD
*some_string*: `str` = '' [optional]
: <!---->
    A string to be included in the tuple.

#### **Returns:**
=======
*some_string*: `str` = ''
: <!---->
    A string to be included in the tuple.

#### Returns
>>>>>>> 9ad3dcae


`tuple[float, str | None]`
: <!---->
    A tuple containing the float and a string representation.

"""
    assert expected_public_method_content in content


def test_convert_example_returns_type_without_desc_returns_signature(sphinx_app):
    content = read_file_content(sphinx_app.outdir, "example_return_types.md")
    expected_method_content = """\
<<<<<<< HEAD
{{< function name="returns_type_without_desc_returns" module="example" >}}
=======
{{< function name="returns_type_without_desc_returns" file="example" module="" >}}
{{< signature >}}
>>>>>>> 9ad3dcae
(
- *value1*: `float`,
- *value2*: `float | str`

) → `float | str`
<<<<<<< HEAD


=======
{{< /signature >}}

{{< docstring >}}
>>>>>>> 9ad3dcae
Return value 2.



<<<<<<< HEAD
### **Parameters:**
=======
### Parameters
>>>>>>> 9ad3dcae



*value1*: `float`
: <!---->
    The first value.

*value2*: `float | str`
: <!---->
    The second value, which can be a float or a string.

<<<<<<< HEAD
### **Returns:**
=======
### Returns
>>>>>>> 9ad3dcae


`float | str`
: <!---->
    The second value.



<<<<<<< HEAD

=======
{{< /docstring >}}
>>>>>>> 9ad3dcae

{{< /function >}}
"""
    assert expected_method_content in content


def test_convert_example_returns_type_without_returns_field_signature(sphinx_app):
    content = read_file_content(sphinx_app.outdir, "example_return_types.md")
    expected_method_content = """\

<<<<<<< HEAD
{{< function name="returns_type_without_returns_field" module="example" >}}
=======
{{< function name="returns_type_without_returns_field" file="example" module="" >}}
{{< signature >}}
>>>>>>> 9ad3dcae
(
- *value1*: `float`,
- *value2*: `float | str`

) → `float | str`
<<<<<<< HEAD


=======
{{< /signature >}}

{{< docstring >}}
>>>>>>> 9ad3dcae
Return value 2.



<<<<<<< HEAD
### **Parameters:**
=======
### Parameters
>>>>>>> 9ad3dcae



*value1*: `float`
: <!---->
    The first value.

*value2*: `float | str`
: <!---->
    The second value, which can be a float or a string.

<<<<<<< HEAD
### **Returns:**
=======
### Returns
>>>>>>> 9ad3dcae

`float | str`


<<<<<<< HEAD

=======
{{< /docstring >}}
>>>>>>> 9ad3dcae

{{< /function >}}
"""
    assert expected_method_content in content


def test_convert_example_returns_type_without_returns_field_type_signature(sphinx_app):
    content = read_file_content(sphinx_app.outdir, "example_return_types.md")
    expected_method_content = """\
<<<<<<< HEAD
{{< function name="returns_type_without_returns_field_type" module="example" >}}
=======
{{< function name="returns_type_without_returns_field_type" file="example" module="" >}}
{{< signature >}}
>>>>>>> 9ad3dcae
(
- *value1*: `float`,
- *value2*: `float | str`

) → `float | str`
<<<<<<< HEAD


=======
{{< /signature >}}

{{< docstring >}}
>>>>>>> 9ad3dcae
Return value 2.



<<<<<<< HEAD
### **Parameters:**
=======
### Parameters
>>>>>>> 9ad3dcae



*value1*: `float`
: <!---->
    The first value.

*value2*: `float | str`
: <!---->
    The second value, which can be a float or a string.

<<<<<<< HEAD
### **Returns:**
=======
### Returns
>>>>>>> 9ad3dcae


`float | str`
: <!---->
    The second value.
    With another line!



<<<<<<< HEAD

=======
{{< /docstring >}}
>>>>>>> 9ad3dcae

{{< /function >}}
"""
    assert expected_method_content in content


def test_convert_example_returns_type_without_returns_field_desc_signature(sphinx_app):
    content = read_file_content(sphinx_app.outdir, "example_return_types.md")
    expected_method_content = """\
<<<<<<< HEAD
{{< function name="returns_type_without_returns_field_desc" module="example" >}}
=======
{{< function name="returns_type_without_returns_field_desc" file="example" module="" >}}
{{< signature >}}
>>>>>>> 9ad3dcae
(
- *value1*: `float`,
- *value2*: `float | str`

) → `float | str`
<<<<<<< HEAD


=======
{{< /signature >}}

{{< docstring >}}
>>>>>>> 9ad3dcae
Return value 2.



<<<<<<< HEAD
### **Parameters:**
=======
### Parameters
>>>>>>> 9ad3dcae



*value1*: `float`
: <!---->
    The first value.

*value2*: `float | str`
: <!---->
    The second value, which can be a float or a string.

<<<<<<< HEAD
### **Returns:**
=======
### Returns
>>>>>>> 9ad3dcae

`float | str`


<<<<<<< HEAD

=======
{{< /docstring >}}
>>>>>>> 9ad3dcae

{{< /function >}}
"""
    assert expected_method_content in content


def test_convert_example_params_types_only_in_signature(sphinx_app):
    content = read_file_content(sphinx_app.outdir, "example_param_types.md")
    expected_method_content = """\
<<<<<<< HEAD
{{< function name="params_types_only_in_signature" module="example" >}}
(
- *value1*: `float`,
- *value2*: `float | str` = 0 [optional]

)


=======
{{< function name="params_types_only_in_signature" file="example" module="" >}}
{{< signature >}}
(
- *value1*: `float`,
- *value2*: `float | str` = 0

)
{{< /signature >}}

{{< docstring >}}
>>>>>>> 9ad3dcae
Example function with parameter types only in the signature.



<<<<<<< HEAD
### **Parameters:**
=======
### Parameters
>>>>>>> 9ad3dcae



*value1*: `float`
: <!---->
    The first value.

<<<<<<< HEAD
*value2*: `float | str` = 0 [optional]
=======
*value2*: `float | str` = 0
>>>>>>> 9ad3dcae
: <!---->
    The second value, which can be a float or a string.
"""
    assert expected_method_content in content


def test_convert_example_params_types_only_in_field(sphinx_app):
    content = read_file_content(sphinx_app.outdir, "example_param_types.md")
    expected_method_content = """\
<<<<<<< HEAD
{{< function name="params_types_only_in_field" module="example" >}}
(
- *value1*: `float`,
- *value2*: `float | str` [optional]

)


=======
{{< function name="params_types_only_in_field" file="example" module="" >}}
{{< signature >}}
(
- *value1*: `float`,
- *value2*: `float | str`

)
{{< /signature >}}

{{< docstring >}}
>>>>>>> 9ad3dcae
Example function with parameter types only in the field.



<<<<<<< HEAD
### **Parameters:**
=======
### Parameters
>>>>>>> 9ad3dcae



*value1*: `float`
: <!---->
    The first value.

<<<<<<< HEAD
*value2*: `float | str` [optional]
=======
*value2*: `float | str`
>>>>>>> 9ad3dcae
: <!---->
    The second value, which can be a float or a string.
"""
    assert expected_method_content in content


def test_convert_example_params_types_in_signature_and_field(sphinx_app):
    content = read_file_content(sphinx_app.outdir, "example_param_types.md")
    expected_method_content = """\
<<<<<<< HEAD
{{< function name="params_types_in_signature_and_field" module="example" >}}
(
- *value1*: `float`,
- *value2*: `float | str` = 0 [optional]

)


=======
{{< function name="params_types_in_signature_and_field" file="example" module="" >}}
{{< signature >}}
(
- *value1*: `float`,
- *value2*: `float | str` = 0

)
{{< /signature >}}

{{< docstring >}}
>>>>>>> 9ad3dcae
Example function with parameter types mixed in both field and signature.



<<<<<<< HEAD
### **Parameters:**
=======
### Parameters
>>>>>>> 9ad3dcae



*value1*: `float`
: <!---->
    The first value.

<<<<<<< HEAD
*value2*: `float | str` = 0 [optional]
=======
*value2*: `float | str` = 0
>>>>>>> 9ad3dcae
: <!---->
    The second value, which can be a float or a string.
"""
    assert expected_method_content in content


def test_convert_example_params_types_mismatched(sphinx_app):
    content = read_file_content(sphinx_app.outdir, "example_param_types.md")
    expected_method_content = """\
<<<<<<< HEAD
{{< function name="params_types_mismatched" module="example" >}}
(
- *value1*: `float`,
- *value2*: `float | str` = 0 [optional]

)


=======
{{< function name="params_types_mismatched" file="example" module="" >}}
{{< signature >}}
(
- *value1*: `float`,
- *value2*: `float | str` = 0

)
{{< /signature >}}

{{< docstring >}}
>>>>>>> 9ad3dcae
Example function with parameter types mismatched.



<<<<<<< HEAD
### **Parameters:**
=======
### Parameters
>>>>>>> 9ad3dcae



*value1*: `float | None`
: <!---->
    The first value.

<<<<<<< HEAD
*value2*: `float | str` = 0 [optional]
=======
*value2*: `float | str` = 0
>>>>>>> 9ad3dcae
: <!---->
    The second value, which can be a float or a string.
"""
    assert expected_method_content in content


def test_convert_example_dos_class(sphinx_app):
    content = read_file_content(sphinx_app.outdir, "example_dos.md")
    expected_class_content = """
<<<<<<< HEAD
{{< class name="Dos" module="example_dos" >}}
=======
{{< class name="example_dos" cname="Dos" module="" >}}
{{< signature >}}
>>>>>>> 9ad3dcae
(
- *data_context*,
- ***kwargs*

)
<<<<<<< HEAD


=======
{{< /signature >}}

{{< docstring >}}
>>>>>>> 9ad3dcae
Bases: `Refinery`, `Mixin`

The density of states (DOS) describes the number of states per energy.

The DOS quantifies the distribution of electronic states within an energy range
in a material. It provides information about the number of electronic states at
each energy level and offers insights into the material’s electronic structure.
On-site projections near the atoms (projected DOS) offer a more detailed view.
This analysis breaks down the DOS contributions by atom, orbital and spin.
Investigating the projected DOS is often a useful step to understand the
electronic properties because it shows how different orbitals and elements
contribute and influence the material’s properties.

VASP writes the DOS after every calculation and the projected DOS if you set
[LORBIT](https://vasp.at/wiki/index.php/LORBIT) in the INCAR file. You can use this class to extract this data.
Typically you want to run a non self consistent calculation with a denser
mesh for a smoother DOS but the class will work independent of it. If you
generated a projected DOS, you can use this class to select which subset of
these orbitals to read or plot.


<<<<<<< HEAD
### ***Examples***
=======
### Examples
>>>>>>> 9ad3dcae

If you want to visualize the total DOS, you can use the *plot* method. This will
show the different spin components if [ISPIN](https://vasp.at/wiki/index.php/ISPIN) = 2

~~~python
>>> calculation.dos.plot()
Graph(series=[Series(x=array(...), y=array(...), label='total', ...)],
    xlabel='Energy (eV)', ..., ylabel='DOS (1/eV)', ...)
~~~

If you need the raw data, you can read the DOS into a Python dictionary

~~~python
>>> calculation.dos.read()
{'energies': array(...), 'total': array(...), 'fermi_energy': ...}
~~~

These methods also accept selections for specific orbitals if you used VASP with
[LORBIT](https://vasp.at/wiki/index.php/LORBIT). You can get a list of the allowed choices with

~~~python
>>> calculation.dos.selections()
{'dos': ['default', 'kpoints_opt'], 'atom': [...], 'orbital': [...], 'spin': [...]}
~~~

"""
    assert expected_class_content in content


def test_convert_example_dos_selections(sphinx_app):
    content = read_file_content(sphinx_app.outdir, "example_dos.md")
<<<<<<< HEAD
    expected_class_content = """
{{< method class="Dos" name="selections" module="example_dos" >}}() → `dict`


=======
    print(content)
    expected_class_content = """
{{< method class="example_dos" cname="Dos" name="selections" module="" >}}
{{< signature >}}
() → `dict`
{{< /signature >}}

{{< docstring >}}
>>>>>>> 9ad3dcae
Returns possible alternatives for this particular quantity VASP can produce.

The returned dictionary contains a single item with the name of the quantity
mapping to all possible selections. Each of these selection may be passed to
other functions of this quantity to select which output of VASP is used. Some
quantities provide additional elements which can be passed as selection for
other routines.



<<<<<<< HEAD
#### **Returns:**
=======
#### Returns
>>>>>>> 9ad3dcae


`dict`
: <!---->
    The key indicates this quantity and the values possible choices for arguments
    to other functions of this quantity.

"""
    assert expected_class_content in content


def test_convert_example_dos_to_dict(sphinx_app):
    content = read_file_content(sphinx_app.outdir, "example_dos.md")
    print(content)
    expected_class_content = """
<<<<<<< HEAD
{{< method class="Dos" name="to_dict" module="example_dos" >}}
(*selection*: `str` = None [optional]) → `dict`


=======
{{< method class="example_dos" cname="Dos" name="to_dict" module="" >}}
{{< signature >}}
(*selection*: `str` = None) → `dict`
{{< /signature >}}

{{< docstring >}}
>>>>>>> 9ad3dcae
Read the DOS into a dictionary.

You will always get an “energies” component that describes the energy mesh for
the density of states. The energies are shifted with respect to VASP such that
the Fermi energy is at 0. py4vasp returns also the original “fermi_energy” so
you can revert this if you want. If [ISPIN](https://vasp.at/wiki/index.php/ISPIN) = 2, you will get the total
DOS spin resolved as “up” and “down” component. Otherwise, you will get just
the “total” DOS. When you set [LORBIT](https://vasp.at/wiki/index.php/LORBIT) in the INCAR file and pass in a
selection, you will obtain the projected DOS with a label corresponding to the
projection.



<<<<<<< HEAD
#### **Parameters:**



*selection*: `str` = None [optional]
=======
#### Parameters



*selection*: `str` = None
>>>>>>> 9ad3dcae
: <!---->
    A string specifying the projection of the orbitals. There are four distinct
    possibilities:

    *   To specify the **atom**, you can either use its element name (Si, Al, …)
        or its index as given in the input file (1, 2, …). For the latter
        option it is also possible to specify ranges (e.g. 1:4).

    *   To select a particular **orbital** you can give a string (s, px, dxz, …)
        or select multiple orbitals by their angular momentum (s, p, d, f).

    *   For the **spin**, you have the options up, down, or total.

    *   If you used a different **k**-point mesh choose “kpoints_opt” or “kpoints_wan”
        to select them instead of the default mesh specified in the KPOINTS file.


    You separate multiple selections by commas or whitespace and can nest them using
    parenthesis, e.g. *Sr(s, p)* or *s(up), p(down)*. The order of the selections
    does not matter, but it is case sensitive to distinguish p (angular momentum
    l = 1) from P (phosphorus).

    It is possible to add or subtract different components, e.g., a selection of
    “Ti(d) - O(p)” would project onto the d orbitals of Ti and the p orbitals of O and
    then compute the difference of these two selections.

    If you are unsure about the specific projections that are available, you can use

    ~~~python
    >>> calculation.projector.selections()
    {'atom': [...], 'orbital': [...], 'spin': [...]}
    ~~~

    to get a list of all available ones.



<<<<<<< HEAD
#### **Returns:**
=======
#### Returns
>>>>>>> 9ad3dcae


`dict`
: <!---->
    Contains the energies at which the DOS was evaluated aligned to the
    Fermi energy and the total DOS or the spin-resolved DOS for
    spin-polarized calculations. If available and a selection is passed,
    the orbital resolved DOS for the selected orbitals is included.



<<<<<<< HEAD
#### ***Examples***
=======

#### Examples
>>>>>>> 9ad3dcae

To obtain the total DOS along with the energy mesh and the Fermi energy you
do not need any arguments. For [ISPIN](https://vasp.at/wiki/index.php/ISPIN) = 2, this will “up” and “down”
DOS as two separate entries.

~~~python
>>> calculation.dos.to_dict()
{'energies': array(...), 'total': array(...), 'fermi_energy': ...}
~~~

Select the p orbitals of the first atom in the POSCAR file:

~~~python
>>> calculation.dos.to_dict(selection="1(p)")
{'energies': array(...), 'total': array(...), 'Sr_1_p': array(...),
    'fermi_energy': ...}
~~~

Select the d orbitals of Sr and Ti:

~~~python
>>> calculation.dos.to_dict("d(Sr, Ti)")
{'energies': array(...), 'total': array(...), 'Sr_d': array(...),
    'Ti_d': array(...), 'fermi_energy': ...}
~~~

Select the spin-up contribution of the first three atoms combined

~~~python
>>> calculation.dos.to_dict("up(1:3)")
{'energies': array(...), 'total': array(...), '1:3_up': array(...),
    'fermi_energy': ...}
~~~

Add the contribution of three d orbitals

~~~python
>>> calculation.dos.to_dict("dxy + dxz + dyz")
{'energies': array(...), 'total': array(...), 'dxy + dxz + dyz': array(...),
    'fermi_energy': ...}
~~~

Read the density of states generated by the ‘’’k’’’-point mesh in the KPOINTS_OPT
file

~~~python
>>> calculation.dos.to_dict("kpoints_opt")
{'energies': array(...), 'total': array(...), 'fermi_energy': ...}
~~~

"""
    assert expected_class_content in content


def test_convert_example_dos_to_graph(sphinx_app):
    content = read_file_content(sphinx_app.outdir, "example_dos.md")
    expected_class_content = """
<<<<<<< HEAD
{{< method class="Dos" name="to_graph" module="example_dos" >}}
(*selection*: `str` = None [optional]) → `Graph`


=======
{{< method class="example_dos" cname="Dos" name="to_graph" module="" >}}
{{< signature >}}
(*selection*: `str` = None) → `Graph`
{{< /signature >}}

{{< docstring >}}
>>>>>>> 9ad3dcae
Read the DOS and convert it into a graph.

The x axis is the energy mesh used in the calculation shifted such that the
Fermi energy is at 0. On the y axis, we show the DOS. For [ISPIN](https://vasp.at/wiki/index.php/ISPIN) = 2, the
different spin components are shown with opposite sign: “up” with a positive
sign and “down” with a negative one. If you used [LORBIT](https://vasp.at/wiki/index.php/LORBIT) in your VASP
calculation and you pass in a selection, py4vasp will add additional lines
corresponding to the selected projections.



<<<<<<< HEAD
#### **Parameters:**



*selection*: `str` = None [optional]
=======
#### Parameters



*selection*: `str` = None
>>>>>>> 9ad3dcae
: <!---->
    A string specifying the projection of the orbitals. There are four distinct
    possibilities:

    *   To specify the **atom**, you can either use its element name (Si, Al, …)
        or its index as given in the input file (1, 2, …). For the latter
        option it is also possible to specify ranges (e.g. 1:4).

    *   To select a particular **orbital** you can give a string (s, px, dxz, …)
        or select multiple orbitals by their angular momentum (s, p, d, f).

    *   For the **spin**, you have the options up, down, or total.

    *   If you used a different **k**-point mesh choose “kpoints_opt” or “kpoints_wan”
        to select them instead of the default mesh specified in the KPOINTS file.


    You separate multiple selections by commas or whitespace and can nest them using
    parenthesis, e.g. *Sr(s, p)* or *s(up), p(down)*. The order of the selections
    does not matter, but it is case sensitive to distinguish p (angular momentum
    l = 1) from P (phosphorus).

    It is possible to add or subtract different components, e.g., a selection of
    “Ti(d) - O(p)” would project onto the d orbitals of Ti and the p orbitals of O and
    then compute the difference of these two selections.

    If you are unsure about the specific projections that are available, you can use

    ~~~python
    >>> calculation.projector.selections()
    {'atom': [...], 'orbital': [...], 'spin': [...]}
    ~~~

    to get a list of all available ones.



<<<<<<< HEAD
#### **Returns:**
=======
#### Returns
>>>>>>> 9ad3dcae


`Graph`
: <!---->
    Graph containing the total DOS. If the calculation was spin polarized,
    the resulting DOS is spin resolved and the spin-down DOS is plotted
    towards negative values. If a selection is given the orbital-resolved
    DOS is given for the specified projectors.



<<<<<<< HEAD
#### ***Examples***
=======

#### Examples
>>>>>>> 9ad3dcae

For the total DOS, you do not need any arguments. py4vasp will automatically
use two separate lines, if you used [ISPIN](https://vasp.at/wiki/index.php/ISPIN) = 2 in the VASP calculation

~~~python
>>> calculation.dos.to_graph()
Graph(series=[Series(x=array(...), y=array(...), label='total', ...)],
    xlabel='Energy (eV)', ..., ylabel='DOS (1/eV)', ...)
~~~

Select the p orbitals of the first atom in the POSCAR file:

~~~python
>>> calculation.dos.to_graph(selection="1(p)")
Graph(series=[Series(..., label='total', ...), Series(..., label='Sr_1_p', ...)], ...)
~~~

Select the d orbitals of Sr and Ti:

~~~python
>>> calculation.dos.to_graph("d(Sr, Ti)")
Graph(series=[Series(..., label='total', ...), Series(..., label='Sr_d', ...),
    Series(..., label='Ti_d', ...)], ...)
~~~

Select the spin-up contribution of the first three atoms combined

~~~python
>>> calculation.dos.to_graph("up(1:3)")
Graph(series=[Series(..., label='total', ...), Series(..., label='1:3_up', ...)], ...)
~~~

Add the contribution of three d orbitals

~~~python
>>> calculation.dos.to_graph("dxy + dxz + dyz")
Graph(series=[Series(..., label='total', ...), Series(..., label='dxy + dxz + dyz', ...)], ...)
~~~

Read the density of states generated by the ‘’’k’’’-point mesh in the KPOINTS_OPT
file

~~~python
>>> calculation.dos.to_graph("kpoints_opt")
Graph(series=[Series(..., label='total', ...)], ...)
~~~

"""
    assert expected_class_content in content<|MERGE_RESOLUTION|>--- conflicted
+++ resolved
@@ -38,21 +38,12 @@
     content = read_file_content(sphinx_app.outdir, "example.md")
     expected_autodata_content = """\
 
-<<<<<<< HEAD
-{{< data name="Example" module="example" >}}
-
-
+{{< data name="Example" file="example" module="" >}}
+
+{{< docstring >}}
 An example class for demonstration purposes.
 
-
-=======
-{{< data name="Example" file="example" module="" >}}
-
-{{< docstring >}}
-An example class for demonstration purposes.
-
 {{< /docstring >}}
->>>>>>> 9ad3dcae
 
 {{< /data >}}
 
@@ -64,28 +55,18 @@
     content = read_file_content(sphinx_app.outdir, "example.md")
     expected_class_content = """\
 
-<<<<<<< HEAD
-{{< class name="Example" module="example" >}}
+{{< class name="example" cname="Example" module="" >}}
+{{< signature >}}
 (*value*: `float`)
-
-
-=======
-{{< class name="example" cname="Example" module="" >}}
-{{< signature >}}
-(*value*: `float`)
-{{< /signature >}}
-
-{{< docstring >}}
->>>>>>> 9ad3dcae
+{{< /signature >}}
+
+{{< docstring >}}
 Bases: `object`
 
 An example class for demonstration purposes.
 
-<<<<<<< HEAD
-=======
 {{< /docstring >}}
 
->>>>>>> 9ad3dcae
 """
     assert expected_class_content in content
 
@@ -94,19 +75,12 @@
     content = read_file_content(sphinx_app.outdir, "example.md")
     expected_private_method_content = """\
 
-<<<<<<< HEAD
-{{< method class="Example" name="__init__" module="example" >}}
+{{< method class="example" cname="Example" name="__init__" module="" >}}
+{{< signature >}}
 (*value*: `float`)
-
-
-=======
-{{< method class="example" cname="Example" name="__init__" module="" >}}
-{{< signature >}}
-(*value*: `float`)
-{{< /signature >}}
-
-{{< docstring >}}
->>>>>>> 9ad3dcae
+{{< /signature >}}
+
+{{< docstring >}}
 Initialize the Example class with a value.
 
 *   some list entry
@@ -116,11 +90,7 @@
 
 
 
-<<<<<<< HEAD
-#### **Parameters:**
-=======
 #### Parameters
->>>>>>> 9ad3dcae
 
 
 
@@ -128,11 +98,7 @@
 : <!---->
     The value to be stored in the instance.
 
-<<<<<<< HEAD
-
-=======
 {{< /docstring >}}
->>>>>>> 9ad3dcae
 
 {{< /method >}}
 """
@@ -143,16 +109,6 @@
     content = read_file_content(sphinx_app.outdir, "example.md")
     expected_public_method_content = """\
 
-<<<<<<< HEAD
-{{< method class="Example" name="combined_returns" module="example" >}}
-(
-- *some_value*: `float`,
-- *some_string*: `str | None` = '' [optional]
-
-) → `tuple[float, str | None]`
-
-
-=======
 {{< method class="example" cname="Example" name="combined_returns" module="" >}}
 {{< signature >}}
 (
@@ -163,16 +119,11 @@
 {{< /signature >}}
 
 {{< docstring >}}
->>>>>>> 9ad3dcae
 Combine a float and a string in a tuple.
 
 
 
-<<<<<<< HEAD
-#### **Parameters:**
-=======
 #### Parameters
->>>>>>> 9ad3dcae
 
 
 
@@ -180,19 +131,11 @@
 : <!---->
     A value to be included in the tuple.
 
-<<<<<<< HEAD
-*some_string*: `str` = '' [optional]
+*some_string*: `str` = ''
 : <!---->
     A string to be included in the tuple.
 
-#### **Returns:**
-=======
-*some_string*: `str` = ''
-: <!---->
-    A string to be included in the tuple.
-
 #### Returns
->>>>>>> 9ad3dcae
 
 
 `tuple[float, str | None]`
@@ -206,34 +149,21 @@
 def test_convert_example_returns_type_without_desc_returns_signature(sphinx_app):
     content = read_file_content(sphinx_app.outdir, "example_return_types.md")
     expected_method_content = """\
-<<<<<<< HEAD
-{{< function name="returns_type_without_desc_returns" module="example" >}}
-=======
 {{< function name="returns_type_without_desc_returns" file="example" module="" >}}
 {{< signature >}}
->>>>>>> 9ad3dcae
 (
 - *value1*: `float`,
 - *value2*: `float | str`
 
 ) → `float | str`
-<<<<<<< HEAD
-
-
-=======
-{{< /signature >}}
-
-{{< docstring >}}
->>>>>>> 9ad3dcae
+{{< /signature >}}
+
+{{< docstring >}}
 Return value 2.
 
 
 
-<<<<<<< HEAD
-### **Parameters:**
-=======
 ### Parameters
->>>>>>> 9ad3dcae
 
 
 
@@ -245,11 +175,7 @@
 : <!---->
     The second value, which can be a float or a string.
 
-<<<<<<< HEAD
-### **Returns:**
-=======
 ### Returns
->>>>>>> 9ad3dcae
 
 
 `float | str`
@@ -258,11 +184,7 @@
 
 
 
-<<<<<<< HEAD
-
-=======
 {{< /docstring >}}
->>>>>>> 9ad3dcae
 
 {{< /function >}}
 """
@@ -273,34 +195,21 @@
     content = read_file_content(sphinx_app.outdir, "example_return_types.md")
     expected_method_content = """\
 
-<<<<<<< HEAD
-{{< function name="returns_type_without_returns_field" module="example" >}}
-=======
 {{< function name="returns_type_without_returns_field" file="example" module="" >}}
 {{< signature >}}
->>>>>>> 9ad3dcae
 (
 - *value1*: `float`,
 - *value2*: `float | str`
 
 ) → `float | str`
-<<<<<<< HEAD
-
-
-=======
-{{< /signature >}}
-
-{{< docstring >}}
->>>>>>> 9ad3dcae
+{{< /signature >}}
+
+{{< docstring >}}
 Return value 2.
 
 
 
-<<<<<<< HEAD
-### **Parameters:**
-=======
 ### Parameters
->>>>>>> 9ad3dcae
 
 
 
@@ -312,20 +221,12 @@
 : <!---->
     The second value, which can be a float or a string.
 
-<<<<<<< HEAD
-### **Returns:**
-=======
 ### Returns
->>>>>>> 9ad3dcae
 
 `float | str`
 
 
-<<<<<<< HEAD
-
-=======
 {{< /docstring >}}
->>>>>>> 9ad3dcae
 
 {{< /function >}}
 """
@@ -335,34 +236,21 @@
 def test_convert_example_returns_type_without_returns_field_type_signature(sphinx_app):
     content = read_file_content(sphinx_app.outdir, "example_return_types.md")
     expected_method_content = """\
-<<<<<<< HEAD
-{{< function name="returns_type_without_returns_field_type" module="example" >}}
-=======
 {{< function name="returns_type_without_returns_field_type" file="example" module="" >}}
 {{< signature >}}
->>>>>>> 9ad3dcae
 (
 - *value1*: `float`,
 - *value2*: `float | str`
 
 ) → `float | str`
-<<<<<<< HEAD
-
-
-=======
-{{< /signature >}}
-
-{{< docstring >}}
->>>>>>> 9ad3dcae
+{{< /signature >}}
+
+{{< docstring >}}
 Return value 2.
 
 
 
-<<<<<<< HEAD
-### **Parameters:**
-=======
 ### Parameters
->>>>>>> 9ad3dcae
 
 
 
@@ -374,11 +262,7 @@
 : <!---->
     The second value, which can be a float or a string.
 
-<<<<<<< HEAD
-### **Returns:**
-=======
 ### Returns
->>>>>>> 9ad3dcae
 
 
 `float | str`
@@ -388,11 +272,7 @@
 
 
 
-<<<<<<< HEAD
-
-=======
 {{< /docstring >}}
->>>>>>> 9ad3dcae
 
 {{< /function >}}
 """
@@ -402,34 +282,21 @@
 def test_convert_example_returns_type_without_returns_field_desc_signature(sphinx_app):
     content = read_file_content(sphinx_app.outdir, "example_return_types.md")
     expected_method_content = """\
-<<<<<<< HEAD
-{{< function name="returns_type_without_returns_field_desc" module="example" >}}
-=======
 {{< function name="returns_type_without_returns_field_desc" file="example" module="" >}}
 {{< signature >}}
->>>>>>> 9ad3dcae
 (
 - *value1*: `float`,
 - *value2*: `float | str`
 
 ) → `float | str`
-<<<<<<< HEAD
-
-
-=======
-{{< /signature >}}
-
-{{< docstring >}}
->>>>>>> 9ad3dcae
+{{< /signature >}}
+
+{{< docstring >}}
 Return value 2.
 
 
 
-<<<<<<< HEAD
-### **Parameters:**
-=======
 ### Parameters
->>>>>>> 9ad3dcae
 
 
 
@@ -441,20 +308,12 @@
 : <!---->
     The second value, which can be a float or a string.
 
-<<<<<<< HEAD
-### **Returns:**
-=======
 ### Returns
->>>>>>> 9ad3dcae
 
 `float | str`
 
 
-<<<<<<< HEAD
-
-=======
 {{< /docstring >}}
->>>>>>> 9ad3dcae
 
 {{< /function >}}
 """
@@ -464,16 +323,6 @@
 def test_convert_example_params_types_only_in_signature(sphinx_app):
     content = read_file_content(sphinx_app.outdir, "example_param_types.md")
     expected_method_content = """\
-<<<<<<< HEAD
-{{< function name="params_types_only_in_signature" module="example" >}}
-(
-- *value1*: `float`,
-- *value2*: `float | str` = 0 [optional]
-
-)
-
-
-=======
 {{< function name="params_types_only_in_signature" file="example" module="" >}}
 {{< signature >}}
 (
@@ -484,16 +333,11 @@
 {{< /signature >}}
 
 {{< docstring >}}
->>>>>>> 9ad3dcae
 Example function with parameter types only in the signature.
 
 
 
-<<<<<<< HEAD
-### **Parameters:**
-=======
 ### Parameters
->>>>>>> 9ad3dcae
 
 
 
@@ -501,11 +345,7 @@
 : <!---->
     The first value.
 
-<<<<<<< HEAD
-*value2*: `float | str` = 0 [optional]
-=======
 *value2*: `float | str` = 0
->>>>>>> 9ad3dcae
 : <!---->
     The second value, which can be a float or a string.
 """
@@ -515,16 +355,6 @@
 def test_convert_example_params_types_only_in_field(sphinx_app):
     content = read_file_content(sphinx_app.outdir, "example_param_types.md")
     expected_method_content = """\
-<<<<<<< HEAD
-{{< function name="params_types_only_in_field" module="example" >}}
-(
-- *value1*: `float`,
-- *value2*: `float | str` [optional]
-
-)
-
-
-=======
 {{< function name="params_types_only_in_field" file="example" module="" >}}
 {{< signature >}}
 (
@@ -535,16 +365,11 @@
 {{< /signature >}}
 
 {{< docstring >}}
->>>>>>> 9ad3dcae
 Example function with parameter types only in the field.
 
 
 
-<<<<<<< HEAD
-### **Parameters:**
-=======
 ### Parameters
->>>>>>> 9ad3dcae
 
 
 
@@ -552,11 +377,7 @@
 : <!---->
     The first value.
 
-<<<<<<< HEAD
-*value2*: `float | str` [optional]
-=======
 *value2*: `float | str`
->>>>>>> 9ad3dcae
 : <!---->
     The second value, which can be a float or a string.
 """
@@ -566,16 +387,6 @@
 def test_convert_example_params_types_in_signature_and_field(sphinx_app):
     content = read_file_content(sphinx_app.outdir, "example_param_types.md")
     expected_method_content = """\
-<<<<<<< HEAD
-{{< function name="params_types_in_signature_and_field" module="example" >}}
-(
-- *value1*: `float`,
-- *value2*: `float | str` = 0 [optional]
-
-)
-
-
-=======
 {{< function name="params_types_in_signature_and_field" file="example" module="" >}}
 {{< signature >}}
 (
@@ -586,16 +397,11 @@
 {{< /signature >}}
 
 {{< docstring >}}
->>>>>>> 9ad3dcae
 Example function with parameter types mixed in both field and signature.
 
 
 
-<<<<<<< HEAD
-### **Parameters:**
-=======
 ### Parameters
->>>>>>> 9ad3dcae
 
 
 
@@ -603,11 +409,7 @@
 : <!---->
     The first value.
 
-<<<<<<< HEAD
-*value2*: `float | str` = 0 [optional]
-=======
 *value2*: `float | str` = 0
->>>>>>> 9ad3dcae
 : <!---->
     The second value, which can be a float or a string.
 """
@@ -617,16 +419,6 @@
 def test_convert_example_params_types_mismatched(sphinx_app):
     content = read_file_content(sphinx_app.outdir, "example_param_types.md")
     expected_method_content = """\
-<<<<<<< HEAD
-{{< function name="params_types_mismatched" module="example" >}}
-(
-- *value1*: `float`,
-- *value2*: `float | str` = 0 [optional]
-
-)
-
-
-=======
 {{< function name="params_types_mismatched" file="example" module="" >}}
 {{< signature >}}
 (
@@ -637,16 +429,11 @@
 {{< /signature >}}
 
 {{< docstring >}}
->>>>>>> 9ad3dcae
 Example function with parameter types mismatched.
 
 
 
-<<<<<<< HEAD
-### **Parameters:**
-=======
 ### Parameters
->>>>>>> 9ad3dcae
 
 
 
@@ -654,11 +441,7 @@
 : <!---->
     The first value.
 
-<<<<<<< HEAD
-*value2*: `float | str` = 0 [optional]
-=======
 *value2*: `float | str` = 0
->>>>>>> 9ad3dcae
 : <!---->
     The second value, which can be a float or a string.
 """
@@ -668,25 +451,16 @@
 def test_convert_example_dos_class(sphinx_app):
     content = read_file_content(sphinx_app.outdir, "example_dos.md")
     expected_class_content = """
-<<<<<<< HEAD
-{{< class name="Dos" module="example_dos" >}}
-=======
 {{< class name="example_dos" cname="Dos" module="" >}}
 {{< signature >}}
->>>>>>> 9ad3dcae
 (
 - *data_context*,
 - ***kwargs*
 
 )
-<<<<<<< HEAD
-
-
-=======
-{{< /signature >}}
-
-{{< docstring >}}
->>>>>>> 9ad3dcae
+{{< /signature >}}
+
+{{< docstring >}}
 Bases: `Refinery`, `Mixin`
 
 The density of states (DOS) describes the number of states per energy.
@@ -708,11 +482,7 @@
 these orbitals to read or plot.
 
 
-<<<<<<< HEAD
-### ***Examples***
-=======
 ### Examples
->>>>>>> 9ad3dcae
 
 If you want to visualize the total DOS, you can use the *plot* method. This will
 show the different spin components if [ISPIN](https://vasp.at/wiki/index.php/ISPIN) = 2
@@ -744,12 +514,6 @@
 
 def test_convert_example_dos_selections(sphinx_app):
     content = read_file_content(sphinx_app.outdir, "example_dos.md")
-<<<<<<< HEAD
-    expected_class_content = """
-{{< method class="Dos" name="selections" module="example_dos" >}}() → `dict`
-
-
-=======
     print(content)
     expected_class_content = """
 {{< method class="example_dos" cname="Dos" name="selections" module="" >}}
@@ -758,7 +522,6 @@
 {{< /signature >}}
 
 {{< docstring >}}
->>>>>>> 9ad3dcae
 Returns possible alternatives for this particular quantity VASP can produce.
 
 The returned dictionary contains a single item with the name of the quantity
@@ -769,11 +532,7 @@
 
 
 
-<<<<<<< HEAD
-#### **Returns:**
-=======
 #### Returns
->>>>>>> 9ad3dcae
 
 
 `dict`
@@ -789,19 +548,12 @@
     content = read_file_content(sphinx_app.outdir, "example_dos.md")
     print(content)
     expected_class_content = """
-<<<<<<< HEAD
-{{< method class="Dos" name="to_dict" module="example_dos" >}}
-(*selection*: `str` = None [optional]) → `dict`
-
-
-=======
 {{< method class="example_dos" cname="Dos" name="to_dict" module="" >}}
 {{< signature >}}
 (*selection*: `str` = None) → `dict`
 {{< /signature >}}
 
 {{< docstring >}}
->>>>>>> 9ad3dcae
 Read the DOS into a dictionary.
 
 You will always get an “energies” component that describes the energy mesh for
@@ -815,19 +567,11 @@
 
 
 
-<<<<<<< HEAD
-#### **Parameters:**
-
-
-
-*selection*: `str` = None [optional]
-=======
 #### Parameters
 
 
 
 *selection*: `str` = None
->>>>>>> 9ad3dcae
 : <!---->
     A string specifying the projection of the orbitals. There are four distinct
     possibilities:
@@ -865,11 +609,7 @@
 
 
 
-<<<<<<< HEAD
-#### **Returns:**
-=======
 #### Returns
->>>>>>> 9ad3dcae
 
 
 `dict`
@@ -881,12 +621,8 @@
 
 
 
-<<<<<<< HEAD
-#### ***Examples***
-=======
 
 #### Examples
->>>>>>> 9ad3dcae
 
 To obtain the total DOS along with the energy mesh and the Fermi energy you
 do not need any arguments. For [ISPIN](https://vasp.at/wiki/index.php/ISPIN) = 2, this will “up” and “down”
@@ -944,19 +680,12 @@
 def test_convert_example_dos_to_graph(sphinx_app):
     content = read_file_content(sphinx_app.outdir, "example_dos.md")
     expected_class_content = """
-<<<<<<< HEAD
-{{< method class="Dos" name="to_graph" module="example_dos" >}}
-(*selection*: `str` = None [optional]) → `Graph`
-
-
-=======
 {{< method class="example_dos" cname="Dos" name="to_graph" module="" >}}
 {{< signature >}}
 (*selection*: `str` = None) → `Graph`
 {{< /signature >}}
 
 {{< docstring >}}
->>>>>>> 9ad3dcae
 Read the DOS and convert it into a graph.
 
 The x axis is the energy mesh used in the calculation shifted such that the
@@ -968,19 +697,11 @@
 
 
 
-<<<<<<< HEAD
-#### **Parameters:**
-
-
-
-*selection*: `str` = None [optional]
-=======
 #### Parameters
 
 
 
 *selection*: `str` = None
->>>>>>> 9ad3dcae
 : <!---->
     A string specifying the projection of the orbitals. There are four distinct
     possibilities:
@@ -1018,11 +739,7 @@
 
 
 
-<<<<<<< HEAD
-#### **Returns:**
-=======
 #### Returns
->>>>>>> 9ad3dcae
 
 
 `Graph`
@@ -1034,12 +751,8 @@
 
 
 
-<<<<<<< HEAD
-#### ***Examples***
-=======
 
 #### Examples
->>>>>>> 9ad3dcae
 
 For the total DOS, you do not need any arguments. py4vasp will automatically
 use two separate lines, if you used [ISPIN](https://vasp.at/wiki/index.php/ISPIN) = 2 in the VASP calculation
