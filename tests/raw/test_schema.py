--- conflicted
+++ resolved
@@ -1,11 +1,7 @@
 # Copyright © VASP Software GmbH,
 # Licensed under the Apache License 2.0 (http://www.apache.org/licenses/LICENSE-2.0)
 import pytest
-<<<<<<< HEAD
-from util import VERSION, OptionalArgument, Sequence, Simple, WithLength, WithLink
-=======
 from util import VERSION, Mapping, OptionalArgument, Simple, WithLength, WithLink
->>>>>>> 1624980b
 
 from py4vasp import exception, raw
 from py4vasp._raw.schema import Length, Link, Schema, Source
@@ -100,15 +96,6 @@
     assert remove_version(schema.sources) == reference
 
 
-<<<<<<< HEAD
-def test_sequence():
-    sequence = Sequence("size", "common_data", "variable_data{}")
-    schema = Schema(VERSION)
-    schema.add(
-        Sequence, size=sequence.size, common=sequence.common, variable=sequence.variable
-    )
-    reference = {"sequence": {"default": Source(sequence)}}
-=======
 def test_custom_data_source():
     def make_data(source):
         pass
@@ -130,7 +117,6 @@
         variable=mapping.variable,
     )
     reference = {"mapping": {"default": Source(mapping)}}
->>>>>>> 1624980b
     assert remove_version(schema.sources) == reference
 
 
@@ -186,13 +172,6 @@
         num_data: length(dataset)
     alias_name: *with_length-default
 
-<<<<<<< HEAD
-sequence:
-    default:  &sequence-default
-        size: foo_sequence
-        common: common_data
-        variable: variable_data{}
-=======
 mapping:
     default:  &mapping-default
         valid_indices: foo_mapping
@@ -202,26 +181,17 @@
         valid_indices: list_mapping
         common: common
         variable: variable_data_{}
->>>>>>> 1624980b
 
 complex:
     default:  &complex-default
         opt: *optional_argument-default
         link: *with_link-default
-<<<<<<< HEAD
-        sequence: *sequence-default
-=======
         mapping: *mapping-default
->>>>>>> 1624980b
         length: *with_length-default
     mandatory:  &complex-mandatory
         opt: *optional_argument-mandatory
         link: *with_link-default
-<<<<<<< HEAD
-        sequence: *sequence-default
-=======
         mapping: *mapping-my_list
->>>>>>> 1624980b
 """
     assert str(schema) == reference
 
