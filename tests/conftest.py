# Copyright © VASP Software GmbH,
# Licensed under the Apache License 2.0 (http://www.apache.org/licenses/LICENSE-2.0)
import importlib.metadata
import itertools
import random

import numpy as np
import pytest
from numpy.testing import assert_array_almost_equal_nulp

from py4vasp import exception, raw
from py4vasp._util import import_

stats = import_.optional("scipy.stats")

number_steps = 4
number_atoms = 7
number_points = 50
number_bands = 3
number_valence_bands = 2
number_conduction_bands = 1
number_eigenvectors = 5
single_spin = 1
two_spins = 2
axes = 3
complex_ = 2
number_modes = axes * number_atoms
grid_dimensions = (14, 12, 10)  # note: order is z, y, x


@pytest.fixture(scope="session")
def only_core():
    if not _is_core():
        pytest.skip("This test checks py4vasp-core functionality not used by py4vasp.")


@pytest.fixture(scope="session")
def not_core():
    if _is_core():
        pytest.skip("This test requires features not present in py4vasp-core.")


def _is_core():
    try:
        importlib.metadata.distribution("py4vasp-core")
        return True
    except importlib.metadata.PackageNotFoundError:
        return False


class _Assert:
    @staticmethod
    def allclose(actual, desired, tolerance=1):
        if _is_none(actual):
            assert _is_none(desired)
        elif getattr(actual, "dtype", None) == np.bool_:
            assert desired.dtype == np.bool_
            assert np.all(actual == desired)
        else:
            actual, desired = np.broadcast_arrays(actual, desired)
            actual, mask_actual = _finite_subset(actual)
            desired, mask_desired = _finite_subset(desired)
            assert np.all(mask_actual == mask_desired)
            assert_array_almost_equal_nulp(actual, desired, tolerance * 30)

    @staticmethod
    def same_structure(actual, desired):
        for key in actual:
            if key in ("elements", "names"):
                assert actual[key] == desired[key]
            else:
                _Assert.allclose(actual[key], desired[key])

    @staticmethod
    def same_structure_view(actual, desired):
        assert np.all(actual.elements == desired.elements)
        _Assert.allclose(actual.lattice_vectors, desired.lattice_vectors)
        _Assert.allclose(actual.positions, desired.positions)
        _Assert.allclose(actual.supercell, desired.supercell)


def _is_none(data):
    if isinstance(data, raw.VaspData):
        return data.is_none()
    else:
        return data is None


def _finite_subset(array):
    array = np.atleast_1d(array)
    mask = np.isfinite(array)
    return array[mask], mask


@pytest.fixture(scope="session")
def Assert():
    return _Assert


class RawDataFactory:
    @staticmethod
    def band(selection):
        band, *options = selection.split()
        options = options[0] if len(options) > 0 else None
        if band == "single":
            return _single_band(options)
        elif band == "multiple":
            return _multiple_bands(options)
        elif band == "line":
            return _line_band(options)
        elif band == "spin_polarized":
            return _spin_polarized_bands(options)
        else:
            raise exception.NotImplemented()

    @staticmethod
    def bandgap(selection):
        return _bandgap(selection)

    @staticmethod
    def born_effective_charge(selection):
        if selection == "Sr2TiO4":
            return _Sr2TiO4_born_effective_charges()
        else:
            raise exception.NotImplemented()

    @staticmethod
    def CONTCAR(selection):
        if selection == "Sr2TiO4":
            return _Sr2TiO4_CONTCAR()
        elif selection == "Fe3O4":
            return _Fe3O4_CONTCAR()
        else:
            raise exception.NotImplemented()

    @staticmethod
<<<<<<< HEAD
=======
    def electronic_minimization(selection=None):
        return _example_electronic_minimization()

    @staticmethod
>>>>>>> b1009cd2
    def density(selection):
        parts = selection.split()
        if parts[0] == "Sr2TiO4":
            return _Sr2TiO4_density()
        elif parts[0] == "Fe3O4":
            return _Fe3O4_density(parts[1])
        else:
            raise exception.NotImplemented()

    @staticmethod
    def dielectric_function(selection):
        if selection == "electron":
            return _electron_dielectric_function()
        elif selection == "ion":
            return _ion_dielectric_function()
        else:
            raise exception.NotImplemented()

    @staticmethod
    def dielectric_tensor(selection):
        method, with_ion = selection.split()
        with_ion = with_ion == "with_ion"
        return _dielectric_tensor(method, with_ion)

    @staticmethod
    def dispersion(selection):
        if selection == "single_band":
            return _single_band_dispersion()
        elif selection == "multiple_bands":
            return _multiple_bands_dispersion()
        elif selection == "line":
            return _line_dispersion("no_labels")
        elif selection == "spin_polarized":
            return _spin_polarized_dispersion()
        elif selection == "phonon":
            return _phonon_dispersion()
        else:
            raise exception.NotImplemented()

    @staticmethod
    def dos(selection):
        structure, *projectors = selection.split()
        projectors = projectors[0] if len(projectors) > 0 else "no_projectors"
        if structure == "Sr2TiO4":
            return _Sr2TiO4_dos(projectors)
        elif structure == "Fe3O4":
            return _Fe3O4_dos(projectors)
        else:
            raise exception.NotImplemented()

    @staticmethod
    def elastic_modulus(selection):
        return _elastic_modulus()

    @staticmethod
    def electronic_minimization(selection=None):
        return _electronic_minimization()

    @staticmethod
    def energy(selection, randomize: bool = False):
        if selection == "MD":
            return _MD_energy(randomize)
        elif selection == "relax":
            return _relax_energy(randomize)
        else:
            raise exception.NotImplemented()

    @staticmethod
    def fatband(selection):
        return _Sr2TiO4_fatband()

    @staticmethod
    def force_constant(selection):
        if selection == "Sr2TiO4":
            return _Sr2TiO4_force_constants()
        else:
            raise exception.NotImplemented()

    @staticmethod
    def force(selection, randomize: bool = False):
        if selection == "Sr2TiO4":
            return _Sr2TiO4_forces(randomize)
        elif selection == "Fe3O4":
            return _Fe3O4_forces(randomize)
        else:
            raise exception.NotImplemented()

    @staticmethod
    def internal_strain(selection):
        if selection == "Sr2TiO4":
            return _Sr2TiO4_internal_strain()
        else:
            raise exception.NotImplemented()

    @staticmethod
    def kpoint(selection):
        if selection == "qpoints":
            return _qpoints()
        mode, *labels = selection.split()
        labels = labels[0] if len(labels) > 0 else "no_labels"
        if mode[0] in ["l", b"l"[0]]:
            return _line_kpoints(mode, labels)
        else:
            return _grid_kpoints(mode, labels)

    @staticmethod
    def magnetism(selection):
        return _magnetism(selection)

    @staticmethod
    def pair_correlation(selection):
        return _Sr2TiO4_pair_correlation()

    @staticmethod
    def piezoelectric_tensor(selection):
        return _piezoelectric_tensor()

    @staticmethod
    def polarization(selection):
        return _polarization()

    @staticmethod
    def phonon_band(selection):
        return _phonon_band()

    @staticmethod
    def phonon_dos(selection):
        return _phonon_dos()

    @staticmethod
    def potential(selection: str):
        parts = selection.split()
        if parts[0] == "Sr2TiO4":
            return _Sr2TiO4_potential(parts[1])
        elif parts[0] == "Fe3O4":
            return _Fe3O4_potential(*parts[1:])
        else:
            raise exception.NotImplemented()

    @staticmethod
    def projector(selection):
        if selection == "Sr2TiO4":
            return _Sr2TiO4_projectors(use_orbitals=True)
        elif selection == "Fe3O4":
            return _Fe3O4_projectors(use_orbitals=True)
        elif selection == "without_orbitals":
            return _Sr2TiO4_projectors(use_orbitals=False)
        else:
            raise exception.NotImplemented()

    @staticmethod
    def stress(selection, randomize: bool = False):
        if selection == "Sr2TiO4":
            return _Sr2TiO4_stress(randomize)
        elif selection == "Fe3O4":
            return _Fe3O4_stress(randomize)
        else:
            raise exception.NotImplemented()

    @staticmethod
    def structure(selection):
        if selection == "Sr2TiO4":
            return _Sr2TiO4_structure()
        elif selection == "Fe3O4":
            return _Fe3O4_structure()
        elif selection == "Ca3AsBr3":
            return _Ca3AsBr3_structure()
        else:
            raise exception.NotImplemented()

    @staticmethod
    def topology(selection):
        if selection == "Sr2TiO4":
            return _Sr2TiO4_topology()
        elif selection == "Fe3O4":
            return _Fe3O4_topology()
        elif selection == "Ca2AsBr-CaBr2":  # test duplicate entries
            return _Ca3AsBr3_topology()
        else:
            raise exception.NotImplemented()

    @staticmethod
    def velocity(selection):
        if selection == "Sr2TiO4":
            return _Sr2TiO4_velocity()
        elif selection == "Fe3O4":
            return _Fe3O4_velocity()
        else:
            raise exception.NotImplemented()

    @staticmethod
    def workfunction(selection):
        return _workfunction(selection)

    @staticmethod
    def partial_density(selection):
        return _partial_density(selection)


@pytest.fixture
def raw_data():
    return RawDataFactory


def _number_components(selection):
    if selection == "collinear":
        return 2
    elif selection in ("noncollinear", "orbital_moments"):
        return 4
    elif selection == "charge_only":
        return 1
    else:
        raise exception.NotImplemented()


def _bandgap(selection):
    labels = (
        "valence band maximum",
        "conduction band minimum",
        "direct gap bottom",
        "direct gap top",
        "Fermi energy",
        "kx (VBM)",
        "ky (VBM)",
        "kz (VBM)",
        "kx (CBM)",
        "ky (CBM)",
        "kz (CBM)",
        "kx (direct)",
        "ky (direct)",
        "kz (direct)",
    )
    num_components = 3 if selection == "spin_polarized" else 1
    shape = (number_steps, num_components, len(labels))
    data = np.sqrt(np.arange(np.prod(shape)).reshape(shape))
    if num_components == 3:
        # only spin-independent Fermi energy implemented
        data[:, 1, 4] = data[:, 0, 4]
        data[:, 2, 4] = data[:, 0, 4]
    return raw.Bandgap(labels=np.array(labels, dtype="S"), values=data)


def _electron_dielectric_function():
    shape = (2, axes, axes, number_points, complex_)
    data = np.linspace(0, 1, np.prod(shape)).reshape(shape)
    return raw.DielectricFunction(
        energies=np.linspace(0, 1, number_points),
        dielectric_function=_make_data(data[0]),
        current_current=_make_data(data[1]),
    )


def _ion_dielectric_function():
    shape = (axes, axes, number_points, complex_)
    data = np.linspace(0, 1, np.prod(shape)).reshape(shape)
    return raw.DielectricFunction(
        energies=np.linspace(0, 1, number_points),
        dielectric_function=_make_data(data),
        current_current=raw.VaspData(None),
    )


def _dielectric_tensor(method, with_ion):
    shape = (3, axes, axes)
    data = np.arange(np.prod(shape)).reshape(shape)
    ion = raw.VaspData(data[1] if with_ion else None)
    independent_particle = raw.VaspData(data[2] if method in ("dft", "rpa") else None)
    return raw.DielectricTensor(
        electron=raw.VaspData(data[0]),
        ion=ion,
        independent_particle=independent_particle,
        method=method.encode(),
    )


def _elastic_modulus():
    shape = (2, axes, axes, axes, axes)
    data = np.arange(np.prod(shape)).reshape(shape)
    return raw.ElasticModulus(clamped_ion=data[0], relaxed_ion=data[1])


def _phonon_band():
    dispersion = _phonon_dispersion()
    shape = (*dispersion.eigenvalues.shape, number_atoms, axes, complex_)
    return raw.PhononBand(
        dispersion=dispersion,
        topology=_Sr2TiO4_topology(),
        eigenvectors=np.linspace(0, 1, np.prod(shape)).reshape(shape),
    )


def _phonon_dispersion():
    qpoints = _qpoints()
    shape = (len(qpoints.coordinates), number_modes)
    eigenvalues = np.arange(np.prod(shape)).reshape(shape)
    return raw.Dispersion(qpoints, eigenvalues)


def _phonon_dos():
    energies = np.linspace(0, 5, number_points)
    dos = energies**2
    lower_ratio = np.arange(number_modes, dtype=np.float64).reshape(axes, number_atoms)
    lower_ratio /= np.sum(lower_ratio)
    upper_ratio = np.array(list(reversed(lower_ratio)))
    ratio = np.linspace(lower_ratio, upper_ratio, number_points).T
    projections = np.multiply(ratio, dos)
    return raw.PhononDos(energies, dos, projections, _Sr2TiO4_topology())


def _piezoelectric_tensor():
    shape = (2, axes, axes, axes)
    data = np.arange(np.prod(shape)).reshape(shape)
    return raw.PiezoelectricTensor(electron=data[0], ion=data[1])


def _polarization():
    return raw.Polarization(electron=np.array((1, 2, 3)), ion=np.array((4, 5, 6)))


def _MD_energy(randomize: bool = False):
    labels = (
        "ion-electron   TOTEN",
        "kinetic energy EKIN",
        "kin. lattice   EKIN_LAT",
        "temperature    TEIN",
        "nose potential ES",
        "nose kinetic   EPS",
        "total energy   ETOTAL",
    )
    return _create_energy(labels, randomize=randomize)


def _relax_energy(randomize: bool = False):
    labels = (
        "free energy    TOTEN   ",
        "energy without entropy ",
        "energy(sigma->0)       ",
    )
    return _create_energy(labels, randomize=randomize)


def _create_energy(labels, randomize: bool = False):
    labels = np.array(labels, dtype="S")
    shape = (number_steps, len(labels))
    if randomize:
        return raw.Energy(labels=labels, values=np.random.random(shape))
    else:
        return raw.Energy(
            labels=labels, values=np.arange(np.prod(shape)).reshape(shape)
        )


def _qpoints():
    qpoints = _line_kpoints("line", "with_labels")
    qpoints.cell.lattice_vectors = qpoints.cell.lattice_vectors[-1]
    return qpoints


def _line_kpoints(mode, labels):
    line_length = 5
    GM = [0, 0, 0]
    Y = [0.5, 0.5, 0.0]
    A = [0, 0, 0.5]
    M = [0.5, 0.5, 0.5]
    coordinates = (
        np.linspace(GM, A, line_length),
        np.linspace(A, M, line_length),
        np.linspace(GM, Y, line_length),
        np.linspace(Y, M, line_length),
    )
    kpoints = raw.Kpoint(
        mode=mode,
        number=line_length,
        coordinates=np.concatenate(coordinates),
        weights=np.ones(len(coordinates)),
        cell=_Sr2TiO4_cell(),
    )
    if labels == "with_labels":
        kpoints.labels = _make_data([r"$\Gamma$", " M ", r"$\Gamma$", "Y", "M"])
        kpoints.label_indices = _make_data([1, 4, 5, 7, 8])
    return kpoints


def _grid_kpoints(mode, labels):
    x = np.linspace(0, 1, 4, endpoint=False)
    y = np.linspace(0, 1, 3, endpoint=False)
    z = np.linspace(0, 1, 4, endpoint=False) + 1 / 8
    coordinates = np.array(list(itertools.product(x, y, z)))
    number_kpoints = len(coordinates) if mode[0] in ["e", b"e"[0]] else 0
    kpoints = raw.Kpoint(
        mode=mode,
        number=number_kpoints,
        coordinates=coordinates,
        weights=np.arange(len(coordinates)),
        cell=_Sr2TiO4_cell(),
    )
    if labels == "with_labels":
        kpoints.labels = _make_data(["foo", b"bar", "baz"])
        kpoints.label_indices = _make_data([9, 25, 40])
    return kpoints


def _magnetism(selection):
    lmax = 3
    number_components = _number_components(selection)
    shape = (number_steps, number_components, number_atoms, lmax)
    magnetism = raw.Magnetism(
        structure=_Fe3O4_structure(),
        spin_moments=_make_data(np.arange(np.prod(shape)).reshape(shape)),
    )
    if selection == "orbital_moments":
        remove_charge_and_s_component = magnetism.spin_moments[:, 1:, :, 1:]
        magnetism.orbital_moments = _make_data(np.sqrt(remove_charge_and_s_component))
    return magnetism


def _single_band(projectors):
    dispersion = _single_band_dispersion()
    return raw.Band(
        dispersion=dispersion,
        fermi_energy=0.0,
        occupations=np.array([np.linspace([1], [0], dispersion.eigenvalues.size)]),
        projectors=_Sr2TiO4_projectors(use_orbitals=False),
    )


def _single_band_dispersion():
    kpoints = _grid_kpoints("explicit", "no_labels")
    eigenvalues = np.array([np.linspace([0], [1], len(kpoints.coordinates))])
    return raw.Dispersion(kpoints, eigenvalues)


def _multiple_bands(projectors):
    dispersion = _multiple_bands_dispersion()
    shape = dispersion.eigenvalues.shape
    use_orbitals = projectors == "with_projectors"
    raw_band = raw.Band(
        dispersion=dispersion,
        fermi_energy=0.5,
        occupations=np.arange(np.prod(shape)).reshape(shape),
        projectors=_Sr2TiO4_projectors(use_orbitals),
    )
    if use_orbitals:
        number_orbitals = len(raw_band.projectors.orbital_types)
        shape = (single_spin, number_atoms, number_orbitals, *shape[1:])
        raw_band.projections = np.random.random(shape)
    return raw_band


def _multiple_bands_dispersion():
    kpoints = _grid_kpoints("explicit", "no_labels")
    shape = (single_spin, len(kpoints.coordinates), number_bands)
    eigenvalues = np.arange(np.prod(shape)).reshape(shape)
    return raw.Dispersion(kpoints, eigenvalues)


def _line_band(labels):
    dispersion = _line_dispersion(labels)
    shape = dispersion.eigenvalues.shape
    return raw.Band(
        dispersion=dispersion,
        fermi_energy=0.5,
        occupations=np.arange(np.prod(shape)).reshape(shape),
        projectors=_Sr2TiO4_projectors(use_orbitals=False),
    )


def _line_dispersion(labels):
    kpoints = _line_kpoints("line", labels)
    shape = (single_spin, len(kpoints.coordinates), number_bands)
    eigenvalues = np.arange(np.prod(shape)).reshape(shape)
    return raw.Dispersion(kpoints, eigenvalues)


def _spin_polarized_bands(projectors):
    dispersion = _spin_polarized_dispersion()
    shape = dispersion.eigenvalues.shape
    use_orbitals = projectors in ["with_projectors", "excess_orbitals"]
    raw_band = raw.Band(
        dispersion=dispersion,
        fermi_energy=0.0,
        occupations=np.arange(np.prod(shape)).reshape(shape),
        projectors=_Fe3O4_projectors(use_orbitals),
    )
    if use_orbitals:
        number_orbitals = len(raw_band.projectors.orbital_types)
        shape = (two_spins, number_atoms, number_orbitals, *shape[1:])
        raw_band.projections = np.random.random(shape)
    if projectors == "excess_orbitals":
        orbital_types = _make_orbital_types(use_orbitals, "s p d f g h i")
        raw_band.projectors.orbital_types = orbital_types
    return raw_band


def _spin_polarized_dispersion():
    kpoints = _grid_kpoints("explicit", "no_labels")
    kpoints.cell = _Fe3O4_cell()
    shape = (two_spins, len(kpoints.coordinates), number_bands)
    eigenvalues = np.arange(np.prod(shape)).reshape(shape)
    return raw.Dispersion(kpoints, eigenvalues)


def _workfunction(direction):
    shape = (number_points,)
    return raw.Workfunction(
        idipol=int(direction),
        distance=_make_arbitrary_data(shape),
        average_potential=_make_arbitrary_data(shape),
        vacuum_potential=_make_arbitrary_data(shape=(2,)),
        reference_potential=_bandgap("nonpolarized"),
        fermi_energy=1.234,
    )


def _Sr2TiO4_born_effective_charges():
    shape = (number_atoms, axes, axes)
    return raw.BornEffectiveCharge(
        structure=_Sr2TiO4_structure(),
        charge_tensors=np.arange(np.prod(shape)).reshape(shape),
    )


def _Sr2TiO4_cell():
    scale = raw.VaspData(6.9229)
    lattice_vectors = [
        [1.0, 0.0, 0.0],
        [0.678112209738693, 0.734958387251008, 0.0],
        [-0.839055341042049, -0.367478859090843, 0.401180037874301],
    ]
    return raw.Cell(
        lattice_vectors=np.array(number_steps * [lattice_vectors]), scale=scale
    )


<<<<<<< HEAD
def _electronic_minimization():
=======
def _example_electronic_minimization():
>>>>>>> b1009cd2
    random_convergence_data = np.random.rand(9, 3)
    iteration_number = np.arange(1, 10)[:, np.newaxis]
    ncg = np.random.randint(4, 10, (9, 1))
    random_rms = np.random.rand(9, 2)
    convergence_data = np.hstack(
        [iteration_number, random_convergence_data, ncg, random_rms]
    )
    convergence_data = raw.VaspData(convergence_data)
    label = raw.VaspData([b"N", b"E", b"dE", b"deps", b"ncg", b"rms", b"rms(c)"])
    is_elmin_converged = [0]
    return raw.ElectronicMinimization(
        convergence_data=convergence_data,
        label=label,
        is_elmin_converged=is_elmin_converged,
    )


def _partial_density(selection):
    grid_dim = grid_dimensions
    if "CaAs3_110" in selection:
        structure = _CaAs3_110_structure()
        grid_dim = (240, 40, 32)
    elif "Sr2TiO4" in selection:
        structure = _Sr2TiO4_structure()
    elif "Ca3AsBr3" in selection:
        structure = _Ca3AsBr3_structure()
    elif "Ni100" in selection:
        structure = _Ni100_structure()
    else:
        structure = _Graphite_structure()
        grid_dim = (216, 24, 24)
    if "split_bands" in selection:
        bands = raw.VaspData(random.sample(range(1, 51), 3))
    else:
        bands = raw.VaspData(np.asarray([0]))
    if "split_kpoints" in selection:
        kpoints = raw.VaspData((random.sample(range(1, 26), 5)))
    else:
        kpoints = raw.VaspData(np.asarray([0]))
    if "spin_polarized" in selection:
        spin_dimension = 2
    else:
        spin_dimension = 1
    grid = raw.VaspData(tuple(reversed(grid_dim)))
<<<<<<< HEAD
    random_charge = raw.VaspData(
        np.random.rand(len(kpoints), len(bands), spin_dimension, *grid_dim)
    )
    return raw.PartialDensity(
=======
    charge_shape = (len(kpoints), len(bands), spin_dimension, *grid_dim)
    gaussian_charge = np.zeros(charge_shape)
    if not _is_core():
        cov = grid_dim[0] / 10  # standard deviation
        z = np.arange(grid_dim[0])  # z range
        for gy in range(grid_dim[1]):
            for gx in range(grid_dim[2]):
                m = int(grid_dim[0] / 2) + gy / 10 + gx / 10
                val = stats.multivariate_normal(mean=m, cov=cov).pdf(z)
                # Fill the gaussian_charge array
                gaussian_charge[:, :, :, :, gy, gx] = val
    gaussian_charge = raw.VaspData(gaussian_charge)
    return raw.PartialCharge(
>>>>>>> b1009cd2
        structure=structure,
        bands=bands,
        kpoints=kpoints,
        partial_charge=gaussian_charge,
        grid=grid,
    )


def _Sr2TiO4_CONTCAR():
    structure = _Sr2TiO4_structure()
    structure.cell.lattice_vectors = structure.cell.lattice_vectors[-1]
    structure.positions = structure.positions[-1]
    return raw.CONTCAR(structure=structure, system=b"Sr2TiO4")


def _Sr2TiO4_density():
    structure = _Sr2TiO4_structure()
    grid = (1, *grid_dimensions)
    return raw.Density(structure=structure, charge=_make_arbitrary_data(grid))


def _Sr2TiO4_dos(projectors):
    energies = np.linspace(-1, 3, number_points)
    use_orbitals = projectors == "with_projectors"
    raw_dos = raw.Dos(
        fermi_energy=1.372,
        energies=energies,
        dos=np.array([energies**2]),
        projectors=_Sr2TiO4_projectors(use_orbitals),
    )
    if use_orbitals:
        number_orbitals = len(raw_dos.projectors.orbital_types)
        shape = (single_spin, number_atoms, number_orbitals, number_points)
        raw_dos.projections = np.random.random(shape)
    return raw_dos


def _Sr2TiO4_fatband():
    dispersion = _multiple_bands_dispersion()
    number_kpoints = len(dispersion.kpoints.coordinates)
    shape = (single_spin, number_kpoints, number_conduction_bands, number_valence_bands)
    bse_index = np.arange(np.prod(shape)).reshape(shape)
    number_transitions = bse_index.size
    shape = (number_eigenvectors, number_transitions, complex_)
    fatbands = np.random.uniform(0, 20, shape)
    return raw.Fatband(
        dispersion=dispersion,
        fermi_energy=0.2,
        bse_index=raw.VaspData(bse_index),
        fatbands=raw.VaspData(fatbands),
        first_valence_band=raw.VaspData(np.array([1])),
        first_conduction_band=raw.VaspData(np.array([3])),
    )


def _Sr2TiO4_force_constants():
    shape = (axes * number_atoms, axes * number_atoms)
    return raw.ForceConstant(
        structure=_Sr2TiO4_structure(),
        force_constants=np.arange(np.prod(shape)).reshape(shape),
    )


def _Sr2TiO4_forces(randomize):
    shape = (number_steps, number_atoms, axes)
    if randomize:
        forces = np.random.random(shape)
    else:
        forces = np.arange(np.prod(shape)).reshape(shape)
    return raw.Force(
        structure=_Sr2TiO4_structure(),
        forces=forces,
    )


def _Sr2TiO4_internal_strain():
    shape = (number_atoms, axes, axes, axes)
    return raw.InternalStrain(
        structure=_Sr2TiO4_structure(),
        internal_strain=np.arange(np.prod(shape)).reshape(shape),
    )


def _Sr2TiO4_pair_correlation():
    labels = ("total", "Sr~Sr", "Sr~Ti", "Sr~O", "Ti~Ti", "Ti~O", "O~O")
    shape = (number_steps, len(labels), number_points)
    data = np.arange(np.prod(shape)).reshape(shape)
    return raw.PairCorrelation(
        distances=np.arange(number_points), function=data, labels=labels
    )


def _Sr2TiO4_potential(included_potential):
    structure = _Sr2TiO4_structure()
    shape = (1, *grid_dimensions)
    include_xc = included_potential in ("xc", "all")
    include_hartree = included_potential in ("hartree", "all")
    include_ionic = included_potential in ("ionic", "all")
    return raw.Potential(
        structure=structure,
        total_potential=_make_arbitrary_data(shape),
        xc_potential=_make_arbitrary_data(shape, present=include_xc),
        hartree_potential=_make_arbitrary_data(shape, present=include_hartree),
        ionic_potential=_make_arbitrary_data(shape, present=include_ionic),
    )


def _Sr2TiO4_projectors(use_orbitals):
    orbital_types = "s py pz px dxy dyz dz2 dxz x2-y2 fy3x2 fxyz fyz2 fz3 fxz2 fzx2 fx3"
    return raw.Projector(
        topology=_Sr2TiO4_topology(),
        orbital_types=_make_orbital_types(use_orbitals, orbital_types),
        number_spins=1,
    )


def _Sr2TiO4_stress(randomize):
    shape = (number_steps, axes, axes)
    if randomize:
        stresses = np.random.random(shape)
    else:
        stresses = np.arange(np.prod(shape)).reshape(shape)
    return raw.Stress(structure=_Sr2TiO4_structure(), stress=stresses)


def _Graphite_structure():
    # repetitions = (number_steps, 1, 1)
    positions = [
        [0.00000000, 0.00000000, 0.00000000],
        [0.33333333, 0.66666667, 0.00000000],
        [0.33333333, 0.66666667, 0.15031929],
        [0.66666667, 0.33333333, 0.15031929],
        [0.00000000, 0.00000000, 0.30063858],
        [0.33333333, 0.66666667, 0.30063858],
        [0.33333333, 0.66666667, 0.45095787],
        [0.66666667, 0.33333333, 0.45095787],
        [0.00000000, 0.00000000, 0.60127716],
        [0.33333333, 0.66666667, 0.60127716],
    ]
    return raw.Structure(
        topology=_Graphite_topology(),
        cell=_Graphite_cell(),
        positions=raw.VaspData(positions),
    )


def _Graphite_cell():
    lattice_vectors = [
        [2.44104624, 0.00000000, 0.00000000],
        [-1.22052312, 2.11400806, 0.00000000],
        [0.00000000, 0.00000000, 22.0000000],
    ]
    return raw.Cell(np.asarray(lattice_vectors), scale=raw.VaspData(1.0))


def _Graphite_topology():
    return raw.Topology(
        number_ion_types=np.array((10,)),
        ion_types=np.array(("C",), dtype="S"),
    )


def _Ni100_structure():
    # repetitions = (number_steps, 1, 1)
    positions = [
        [0.00000000, 0.00000000, 0.00000000],
        [0.50000000, 0.10000000, 0.50000000],
        [0.00000000, 0.20000000, 0.00000000],
        [0.50000000, 0.30000000, 0.50000000],
        [0.00000000, 0.40000000, 0.00000000],
    ]
    return raw.Structure(
        topology=_Ni100_topology(),
        cell=_Ni100_cell(),
        positions=raw.VaspData(positions),
    )


def _Ni100_cell():
    lattice_vectors = [
        [2.496086836, 0.00000000, 0.00000000],
        [-1.22052312, 35.2999992371, 0.00000000],
        [0.00000000, 0.00000000, 2.4960868359],
    ]
    return raw.Cell(np.asarray(lattice_vectors), scale=raw.VaspData(1.0))


def _Ni100_topology():
    return raw.Topology(
        number_ion_types=np.array((5,)),
        ion_types=np.array(("Ni",), dtype="S"),
    )


def _CaAs3_110_structure():
    # repetitions = (number_steps, 1, 1)
    positions = [
        [0.20000458, 0.51381288, 0.73110298],
        [0.79999542, 0.48618711, 0.66008269],
        [0.20000458, 0.51381288, 0.93991731],
        [0.70000458, 0.01381289, 0.83551014],
        [0.79999542, 0.48618711, 0.86889702],
        [0.29999541, 0.98618712, 0.76448986],
        [0.08920607, 0.11201309, 0.67393241],
        [0.91079393, 0.88798690, 0.71725325],
        [0.57346071, 0.83596581, 0.70010722],
        [0.42653929, 0.16403419, 0.69107845],
        [0.72035614, 0.40406032, 0.73436505],
        [0.27964386, 0.59593968, 0.65682062],
        [0.08920607, 0.11201309, 0.88274675],
        [0.58920607, 0.61201310, 0.77833958],
        [0.91079393, 0.88798690, 0.92606759],
        [0.41079393, 0.38798690, 0.82166042],
        [0.57346071, 0.83596581, 0.90892155],
        [0.07346071, 0.33596581, 0.80451438],
        [0.42653929, 0.16403419, 0.89989278],
        [0.92653929, 0.66403419, 0.79548562],
        [0.72035614, 0.40406032, 0.94317938],
        [0.22035614, 0.90406032, 0.83877221],
        [0.27964386, 0.59593968, 0.86563495],
        [0.77964386, 0.09593968, 0.76122779],
    ]
    return raw.Structure(
        topology=_CaAs3_110_topology(),
        cell=_CaAs3_110_cell(),
        positions=raw.VaspData(positions),
    )


def _CaAs3_110_cell():
    lattice_vectors = [
        [5.65019183, 0.00000000, 1.90320681],
        [0.85575829, 7.16802977, 0.65250675],
        [0.00000000, 0.00000000, 44.41010402],
    ]
    return raw.Cell(np.asarray(lattice_vectors), scale=raw.VaspData(1.0))


def _CaAs3_110_topology():
    return raw.Topology(
        number_ion_types=np.array((6, 18)),
        ion_types=np.array(("Ca", "As"), dtype="S"),
    )


def _Sr2TiO4_structure():
    repetitions = (number_steps, 1, 1)
    positions = [
        [0.64529, 0.64529, 0.0],
        [0.35471, 0.35471, 0.0],
        [0.00000, 0.00000, 0.0],
        [0.84178, 0.84178, 0.0],
        [0.15823, 0.15823, 0.0],
        [0.50000, 0.00000, 0.5],
        [0.00000, 0.50000, 0.5],
    ]
    return raw.Structure(
        topology=_Sr2TiO4_topology(),
        cell=_Sr2TiO4_cell(),
        positions=np.tile(positions, repetitions),
    )


def _Sr2TiO4_topology():
    return raw.Topology(
        number_ion_types=np.array((2, 1, 4)),
        ion_types=np.array(("Sr", "Ti", "O "), dtype="S"),
    )


def _Sr2TiO4_velocity():
    shape = (number_steps, number_atoms, axes)
    velocities = np.arange(np.prod(shape)).reshape(shape)
    return raw.Velocity(structure=_Sr2TiO4_structure(), velocities=velocities)


def _Fe3O4_cell():
    lattice_vectors = [
        [5.1427, 0.0, 0.0],
        [0.0, 3.0588, 0.0],
        [-1.3633791448, 0.0, 5.0446102592],
    ]
    scaling = np.linspace(0.98, 1.01, number_steps)
    lattice_vectors = np.multiply.outer(scaling, lattice_vectors)
    return raw.Cell(lattice_vectors, scale=raw.VaspData(None))


def _Fe3O4_CONTCAR():
    structure = _Fe3O4_structure()
    structure.cell.lattice_vectors = structure.cell.lattice_vectors[-1]
    structure.positions = structure.positions[-1]
    even_numbers = np.arange(structure.positions.size) % 2 == 0
    selective_dynamics = even_numbers.reshape(structure.positions.shape)
    lattice_velocities = 0.1 * structure.cell.lattice_vectors**2 - 0.3
    shape = structure.positions.shape
    ion_velocities = np.sqrt(np.arange(np.prod(shape)).reshape(shape))
    return raw.CONTCAR(
        structure=structure,
        system="Fe3O4",
        selective_dynamics=raw.VaspData(selective_dynamics),
        lattice_velocities=raw.VaspData(lattice_velocities),
        ion_velocities=raw.VaspData(ion_velocities),
    )


def _Fe3O4_density(selection):
    structure = _Fe3O4_structure()
    grid = (_number_components(selection), *grid_dimensions)
    return raw.Density(structure=structure, charge=_make_arbitrary_data(grid))


def _Fe3O4_dos(projectors):
    energies = np.linspace(-2, 2, number_points)
    use_orbitals = projectors in ["with_projectors", "excess_orbitals"]
    raw_dos = raw.Dos(
        fermi_energy=-0.137,
        energies=energies,
        dos=np.array(((energies + 0.5) ** 2, (energies - 0.5) ** 2)),
        projectors=_Fe3O4_projectors(use_orbitals),
    )
    if use_orbitals:
        number_orbitals = len(raw_dos.projectors.orbital_types)
        shape = (two_spins, number_atoms, number_orbitals, number_points)
        raw_dos.projections = np.random.random(shape)
    if projectors == "excess_orbitals":
        orbital_types = _make_orbital_types(use_orbitals, "s p d f g h i")
        raw_dos.projectors.orbital_types = orbital_types
    return raw_dos


def _Fe3O4_forces(randomize):
    shape = (number_steps, number_atoms, axes)
    if randomize:
        forces = np.random.random(shape)
    else:
        forces = np.arange(np.prod(shape)).reshape(shape)
    return raw.Force(structure=_Fe3O4_structure(), forces=forces)


def _Fe3O4_potential(selection, included_potential):
    structure = _Fe3O4_structure()
    shape_polarized = (_number_components(selection), *grid_dimensions)
    shape_trivial = (1, *grid_dimensions)
    include_xc = included_potential in ("xc", "all")
    include_hartree = included_potential in ("hartree", "all")
    include_ionic = included_potential in ("ionic", "all")
    return raw.Potential(
        structure=structure,
        total_potential=_make_arbitrary_data(shape_polarized),
        xc_potential=_make_arbitrary_data(shape_polarized, present=include_xc),
        hartree_potential=_make_arbitrary_data(shape_trivial, present=include_hartree),
        ionic_potential=_make_arbitrary_data(shape_trivial, present=include_ionic),
    )


def _Fe3O4_projectors(use_orbitals):
    return raw.Projector(
        topology=_Fe3O4_topology(),
        orbital_types=_make_orbital_types(use_orbitals, "s p d f"),
        number_spins=2,
    )


def _Fe3O4_stress(randomize):
    shape = (number_steps, axes, axes)
    if randomize:
        stresses = np.random.random(shape)
    else:
        stresses = np.arange(np.prod(shape)).reshape(shape)
    return raw.Stress(
        structure=_Fe3O4_structure(),
        stress=stresses,
    )


def _Fe3O4_structure():
    positions = [
        [0.00000, 0.0, 0.00000],
        [0.50000, 0.0, 0.50000],
        [0.00000, 0.5, 0.50000],
        [0.78745, 0.0, 0.28152],
        [0.26310, 0.5, 0.27611],
        [0.21255, 0.0, 0.71848],
        [0.73690, 0.5, 0.72389],
    ]
    shift = np.linspace(-0.02, 0.01, number_steps)
    return raw.Structure(
        topology=_Fe3O4_topology(),
        cell=_Fe3O4_cell(),
        positions=np.add.outer(shift, positions),
    )


def _Fe3O4_topology():
    return raw.Topology(
        number_ion_types=np.array((3, 4)), ion_types=np.array(("Fe", "O "), dtype="S")
    )


def _Fe3O4_velocity():
    shape = (number_steps, number_atoms, axes)
    velocities = np.arange(np.prod(shape)).reshape(shape)
    return raw.Velocity(structure=_Fe3O4_structure(), velocities=velocities)


def _Ca3AsBr3_cell():
    return raw.Cell(
        scale=raw.VaspData(5.93),
        lattice_vectors=_make_data(np.eye(3)),
    )


def _Ca3AsBr3_structure():
    positions = [
        [0.5, 0.0, 0.0],  # Ca_1
        [0.0, 0.5, 0.0],  # Ca_2
        [0.0, 0.0, 0.0],  # As
        [0.0, 0.5, 0.5],  # Br_1
        [0.0, 0.0, 0.5],  # Ca_3
        [0.5, 0.0, 0.5],  # Br_2
        [0.5, 0.5, 0.0],  # Br_3
    ]
    return raw.Structure(
        topology=_Ca3AsBr3_topology(),
        cell=_Ca3AsBr3_cell(),
        positions=_make_data(positions),
    )


def _Ca3AsBr3_topology():
    return raw.Topology(
        number_ion_types=np.array((2, 1, 1, 1, 2)),
        ion_types=np.array(("Ca", "As", "Br", "Ca", "Br"), dtype="S"),
    )


def _make_arbitrary_data(shape, present=True):
    if present:
        data = np.random.random(shape) + np.arange(np.prod(shape)).reshape(shape)
        return raw.VaspData(data)
    else:
        return raw.VaspData(None)


def _make_data(data):
    return raw.VaspData(np.array(data))


def _make_orbital_types(use_orbitals, orbital_types):
    if use_orbitals:
        return raw.VaspData(np.array(orbital_types.split(), dtype="S"))
    else:
        return raw.VaspData(None)<|MERGE_RESOLUTION|>--- conflicted
+++ resolved
@@ -134,13 +134,6 @@
             raise exception.NotImplemented()
 
     @staticmethod
-<<<<<<< HEAD
-=======
-    def electronic_minimization(selection=None):
-        return _example_electronic_minimization()
-
-    @staticmethod
->>>>>>> b1009cd2
     def density(selection):
         parts = selection.split()
         if parts[0] == "Sr2TiO4":
@@ -675,11 +668,7 @@
     )
 
 
-<<<<<<< HEAD
 def _electronic_minimization():
-=======
-def _example_electronic_minimization():
->>>>>>> b1009cd2
     random_convergence_data = np.random.rand(9, 3)
     iteration_number = np.arange(1, 10)[:, np.newaxis]
     ncg = np.random.randint(4, 10, (9, 1))
@@ -724,26 +713,10 @@
     else:
         spin_dimension = 1
     grid = raw.VaspData(tuple(reversed(grid_dim)))
-<<<<<<< HEAD
     random_charge = raw.VaspData(
         np.random.rand(len(kpoints), len(bands), spin_dimension, *grid_dim)
     )
     return raw.PartialDensity(
-=======
-    charge_shape = (len(kpoints), len(bands), spin_dimension, *grid_dim)
-    gaussian_charge = np.zeros(charge_shape)
-    if not _is_core():
-        cov = grid_dim[0] / 10  # standard deviation
-        z = np.arange(grid_dim[0])  # z range
-        for gy in range(grid_dim[1]):
-            for gx in range(grid_dim[2]):
-                m = int(grid_dim[0] / 2) + gy / 10 + gx / 10
-                val = stats.multivariate_normal(mean=m, cov=cov).pdf(z)
-                # Fill the gaussian_charge array
-                gaussian_charge[:, :, :, :, gy, gx] = val
-    gaussian_charge = raw.VaspData(gaussian_charge)
-    return raw.PartialCharge(
->>>>>>> b1009cd2
         structure=structure,
         bands=bands,
         kpoints=kpoints,
