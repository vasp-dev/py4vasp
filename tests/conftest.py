--- conflicted
+++ resolved
@@ -156,13 +156,10 @@
             return _line_band(options)
         elif band == "spin_polarized":
             return _spin_polarized_bands(options)
-<<<<<<< HEAD
+        elif band == "noncollinear":
+            return _noncollinear_bands(options)
         elif band == "spin_texture":
             return _spin_texture_bands(options)
-=======
-        elif band == "noncollinear":
-            return _noncollinear_bands(options)
->>>>>>> c7eeae4f
         else:
             raise exception.NotImplemented()
 
@@ -760,6 +757,30 @@
     eigenvalues = np.arange(np.prod(shape)).reshape(shape)
     return raw.Dispersion(kpoints, eigenvalues)
 
+
+def _noncollinear_bands(projectors):
+    dispersion = _noncollinear_dispersion()
+    shape = dispersion.eigenvalues.shape
+    use_orbitals = projectors == "with_projectors"
+    raw_band = raw.Band(
+        dispersion=dispersion,
+        fermi_energy=0.0,
+        occupations=_make_arbitrary_data(shape),
+        projectors=_Ba2PbO4_projectors(use_orbitals),
+    )
+    if use_orbitals:
+        number_orbitals = len(raw_band.projectors.orbital_types)
+        shape = (noncollinear, number_atoms, number_orbitals, *shape[1:])
+        raw_band.projections = _make_arbitrary_data(shape)
+    return raw_band
+
+
+def _noncollinear_dispersion():
+    kpoints = _line_kpoints("explicit", "no_labels")
+    kpoints.cell = _Ba2PbO4_cell()
+    shape = (noncollinear, len(kpoints.coordinates), number_bands)
+    return raw.Dispersion(kpoints, eigenvalues=_make_arbitrary_data(shape))
+
 def _spin_texture_bands(projectors):
     dispersion = _spin_texture_dispersion()
     shape = dispersion.eigenvalues.shape
@@ -783,30 +804,6 @@
     shape = (two_spins, len(kpoints.coordinates), number_bands)
     eigenvalues = np.arange(np.prod(shape)).reshape(shape)
     return raw.Dispersion(kpoints, eigenvalues)
-
-def _noncollinear_bands(projectors):
-    dispersion = _noncollinear_dispersion()
-    shape = dispersion.eigenvalues.shape
-    use_orbitals = projectors == "with_projectors"
-    raw_band = raw.Band(
-        dispersion=dispersion,
-        fermi_energy=0.0,
-        occupations=_make_arbitrary_data(shape),
-        projectors=_Ba2PbO4_projectors(use_orbitals),
-    )
-    if use_orbitals:
-        number_orbitals = len(raw_band.projectors.orbital_types)
-        shape = (noncollinear, number_atoms, number_orbitals, *shape[1:])
-        raw_band.projections = _make_arbitrary_data(shape)
-    return raw_band
-
-
-def _noncollinear_dispersion():
-    kpoints = _line_kpoints("explicit", "no_labels")
-    kpoints.cell = _Ba2PbO4_cell()
-    shape = (noncollinear, len(kpoints.coordinates), number_bands)
-    return raw.Dispersion(kpoints, eigenvalues=_make_arbitrary_data(shape))
-
 
 def _workfunction(direction):
     shape = (number_points,)
