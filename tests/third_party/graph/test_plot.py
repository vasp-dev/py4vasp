# Copyright © VASP Software GmbH,
# Licensed under the Apache License 2.0 (http://www.apache.org/licenses/LICENSE-2.0)
import numpy as np
import pytest

from py4vasp import exception
from py4vasp._third_party.graph import Graph, Series, plot


def test_plot():
    x1, y1 = np.random.random((2, 50))
    series0 = Series(x1, y1)
    series1 = Series(x1, y1, "label1")
    assert plot(x1, y1) == Graph(series0)
    assert plot(x1, y1, "label1") == Graph(series1)
    assert plot(x1, y1, label="label1") == Graph(series1)
    assert plot(x1, y1, xlabel="xaxis") == Graph(series0, xlabel="xaxis")
    assert plot(x1, y=y1) == Graph(series0)
    assert plot(x=x1, y=y1) == Graph(series0)


def test_plot_small_dataset():
    for length in range(10):
        x = np.linspace(0, 1, length)
        y = x**2
        series = Series(x, y)
        assert plot(x, y) == Graph(series)


def test_plot_inconsistent_length():
    x = np.zeros(10)
    y = np.zeros(20)
    with pytest.raises(exception.IncorrectUsage):
        plot(x, y)


def test_fatband_inconsistent_length():
    x = np.zeros(10)
    y = np.zeros((5, 10))
    weight = np.zeros(20)
    with pytest.raises(exception.IncorrectUsage):
<<<<<<< HEAD
        plot(x, y, width=width)


def test_many_colors():
    data = np.random.random((10, 2, 50))
    plots = (plot(x, y) for x, y in data)
    graph = sum(plots, start=Graph([]))
    assert len(graph.to_plotly().data) == 10
=======
        plot(x, y, weight=weight)
>>>>>>> c09a0e80
<|MERGE_RESOLUTION|>--- conflicted
+++ resolved
@@ -39,15 +39,11 @@
     y = np.zeros((5, 10))
     weight = np.zeros(20)
     with pytest.raises(exception.IncorrectUsage):
-<<<<<<< HEAD
-        plot(x, y, width=width)
+        plot(x, y, weight=weight)
 
 
 def test_many_colors():
     data = np.random.random((10, 2, 50))
     plots = (plot(x, y) for x, y in data)
     graph = sum(plots, start=Graph([]))
-    assert len(graph.to_plotly().data) == 10
-=======
-        plot(x, y, weight=weight)
->>>>>>> c09a0e80
+    assert len(graph.to_plotly().data) == 10