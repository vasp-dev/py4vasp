--- conflicted
+++ resolved
@@ -101,13 +101,8 @@
 
     def _generate_traces(self):
         first_trace = True
-<<<<<<< HEAD
-        for y in np.atleast_2d(np.array(self.y)):
-            yield self._make_trace(y, first_trace), {"row": self.subplot}
-=======
         for item in enumerate(np.atleast_2d(np.array(self.y))):
-            yield self._make_trace(*item, first_trace)
->>>>>>> 2387a052
+            yield self._make_trace(*item, first_trace), {"row": self.subplot}
             first_trace = False
 
     def _make_trace(self, index, y, first_trace):
@@ -179,9 +174,6 @@
     "Title of the graph."
     _frozen = False
 
-    def __post_init__(self):
-        self._frozen = True
-
     def __setattr__(self, key, value):
         # prevent adding new attributes to avoid typos, in Python 3.10 this could be
         # handled by setting slots=True when creating the dataclass
@@ -189,6 +181,7 @@
         super().__setattr__(key, value)
 
     def __post_init__(self):
+        self._frozen = True
         if self._subplot_on:
             if not all(series.subplot for series in np.atleast_1d(self.series)):
                 message = "If subplot is used it has to be set for all data in the series and has to be larger 0"
