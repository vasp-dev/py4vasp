# Copyright © VASP Software GmbH,
# Licensed under the Apache License 2.0 (http://www.apache.org/licenses/LICENSE-2.0)
import itertools
import uuid
from collections.abc import Sequence
from dataclasses import dataclass, fields, replace

import numpy as np

from py4vasp import exception
from py4vasp._config import VASP_COLORS
from py4vasp._third_party.graph.contour import Contour
from py4vasp._third_party.graph.series import Series
from py4vasp._third_party.graph.trace import Trace
from py4vasp._util import import_

go = import_.optional("plotly.graph_objects")
subplots = import_.optional("plotly.subplots")
pd = import_.optional("pandas")


@dataclass
class Graph(Sequence):
    """Wraps the functionality to generate graphs of series.

    From a single or multiple series a graph is generated based on the optional
    parameters set in this class.
    """

    series: Trace or Sequence[Trace]
    "One or more series shown in the graph."
    xlabel: str = None
    "Label for the x axis."
    xticks: dict = None
    "A dictionary specifying positions and labels where ticks are placed on the x axis."
    ylabel: str = None
    "Label for the y axis."
    y2label: str = None
    "Label for the secondary y axis."
    title: str = None
    "Title of the graph."
    _frozen = False

    def __setattr__(self, key, value):
        # prevent adding new attributes to avoid typos, in Python 3.10 this could be
        # handled by setting slots=True when creating the dataclass
        assert not self._frozen or hasattr(self, key)
        super().__setattr__(key, value)

    def __post_init__(self):
        self._frozen = True
        if self._subplot_on:
            if not all(series.subplot for series in self):
                message = "If subplot is used it has to be set for all data in the series and has to be larger 0"
                raise exception.IncorrectUsage(message)
            if len(np.atleast_1d(self.xlabel)) > len(self):
                message = "Subplot was used with more xlabels than number of subplots. Please check your input"
                raise exception.IncorrectUsage(message)
            if len(np.atleast_1d(self.ylabel)) > len(self):
                message = "Subplot was used with more ylabels than number of subplots. Please check your input"
                raise exception.IncorrectUsage(message)

    def __add__(self, other):
        return Graph(tuple(self) + tuple(other), **_merge_fields(self, other))

    def __getitem__(self, index):
        return np.atleast_1d(self.series)[index]

    def __len__(self):
        return np.atleast_1d(self.series).size

    def to_plotly(self):
        "Convert the graph to a plotly figure."
        figure = self._make_plotly_figure()
        for trace, options in self._generate_plotly_traces():
            if options.get("row") is None:
                figure.add_trace(trace)
            else:
                figure.add_trace(trace, row=options["row"], col=1)
            for shape in options.get("shapes", ()):
                figure.add_shape(**shape)
<<<<<<< HEAD
=======
            for annotation in options.get("annotations", ()):
                figure.add_annotation(**annotation)
>>>>>>> 3b620a19
        return figure

    def show(self):
        "Show the graph with the default look."
        self.to_plotly().show()

    def label(self, new_label):
        """Apply a new label to all series within.

        If there is only a single series, the label will replace the current one. If there
        are more than one, the new label will be prefixed to the existing ones.

        Parameters
        ----------
        new_label : str
            The new label added to the series.
        """
        self.series = [self._make_label(series, new_label) for series in self]
        return self

    def _make_label(self, series, new_label):
        if len(self) > 1:
            new_label = f"{new_label} {series.name}"
        return replace(series, name=new_label)

    def _ipython_display_(self):
        self.to_plotly()._ipython_display_()

    def _generate_plotly_traces(self):
        colors = itertools.cycle(VASP_COLORS)
        for series in self:
            series = _set_color_if_not_present(series, colors)
            yield from series.to_plotly()

    def _make_plotly_figure(self):
        figure = self._figure_with_one_or_two_y_axes()
        self._set_xaxis_options(figure)
        self._set_yaxis_options(figure)
        figure.layout.title.text = self.title
        figure.layout.legend.itemsizing = "constant"
        return figure

    def _figure_with_one_or_two_y_axes(self):
        has_secondary_y_axis = lambda series: isinstance(series, Series) and series.y2
        if self._subplot_on:
            max_row = max(series.subplot for series in self)
            figure = subplots.make_subplots(rows=max_row, cols=1)
            figure.update_layout(showlegend=False)
            return figure
        elif any(has_secondary_y_axis(series) for series in self):
            return subplots.make_subplots(specs=[[{"secondary_y": True}]])
        else:
            return go.Figure()

    def _set_xaxis_options(self, figure):
        if self._subplot_on:
            # setting xlabels for subplots
            for row, xlabel in enumerate(np.atleast_1d(self.xlabel)):
                # row indices start @ 1 in plotly
                figure.update_xaxes(title_text=xlabel, row=row + 1, col=1)
        else:
            figure.layout.xaxis.title.text = self.xlabel
        if self.xticks:
            figure.layout.xaxis.tickmode = "array"
            figure.layout.xaxis.tickvals = tuple(self.xticks.keys())
            figure.layout.xaxis.ticktext = self._xtick_labels()
        if self._all_are_contour():
            figure.layout.xaxis.visible = False

    def _xtick_labels(self):
        # empty labels will be overwritten by plotly so we put a single space in them
        return tuple(label or " " for label in self.xticks.values())

    def _set_yaxis_options(self, figure):
        if self._subplot_on:
            # setting ylabels for subplots
            for row, ylabel in enumerate(np.atleast_1d(self.ylabel)):
                figure.update_yaxes(title_text=ylabel, row=row + 1, col=1)
        else:
            figure.layout.yaxis.title.text = self.ylabel
            if self.y2label:
                figure.layout.yaxis2.title.text = self.y2label
        if self._all_are_contour():
            figure.layout.yaxis.visible = False
        if self._any_are_contour():
            figure.layout.yaxis.scaleanchor = "x"
            figure.layout.height = 500

    def _all_are_contour(self):
        return all(isinstance(series, Contour) for series in self)

    def _any_are_contour(self):
        return any(isinstance(series, Contour) for series in self)

    def to_frame(self):
        """Convert graph to a pandas dataframe.

        Every series will have at least two columns, named after the series name
        with the suffix x and y. Additionally, if weights are provided, they will
        also be written out as another column. If a series does not have a name, a
        name will be generated based on a uuid.

        Returns
        -------
        Dataframe
            A pandas dataframe with columns for each series in the graph
        """
        df = pd.DataFrame()
        for series in np.atleast_1d(self.series):
            _df = self._create_and_populate_df(series)
            df = df.join(_df, how="outer")
        return df

    def to_csv(self, filename):
        """Export graph to a csv file.

        Starting from the dataframe generated from `to_frame`, use the `to_csv` method
        implemented in pandas to write out a csv file with a given filename

        Parameters
        ----------
        filename: str | Path
            Name of the exported csv file
        """
        df = self.to_frame()
        df.to_csv(filename, index=False)

    def _create_and_populate_df(self, series):
        df = pd.DataFrame()
        df[self._name_column(series, "x", None)] = series.x
        for idx, series_y in enumerate(np.atleast_2d(series.y)):
            df[self._name_column(series, "y", idx)] = series_y
        if series.width is not None:
            assert series.width.ndim == series.y.ndim
            for idx, series_width in enumerate(np.atleast_2d(series.width)):
                df[self._name_column(series, "width", idx)] = series_width
        return df

    def _name_column(self, series, suffix, idx=None):
        if series.name:
            text_suffix = series.name.replace(" ", "_") + f".{suffix}"
        else:
            text_suffix = "series_" + str(uuid.uuid1())
        if series.y.ndim == 1 or idx is None:
            return text_suffix
        else:
            return f"{text_suffix}{idx}"

    @property
    def _subplot_on(self):
        has_subplot = lambda series: isinstance(series, Series) and series.subplot
        return any(has_subplot(series) for series in self)


def _set_color_if_not_present(series, color_iterator):
    if isinstance(series, Contour):
        return series
    if not series.color:
        series = replace(series, color=next(color_iterator))
    return series


Graph._fields = tuple(field.name for field in fields(Graph))


def _merge_fields(left_graph, right_graph):
    return {
        field.name: _merge_field(left_graph, right_graph, field.name)
        for field in fields(Graph)
        if field.name != "series"
    }


def _merge_field(left_graph, right_graph, field_name):
    left_field = getattr(left_graph, field_name)
    right_field = getattr(right_graph, field_name)
    if not left_field:
        return right_field
    if not right_field:
        return left_field
    if left_field != right_field:
        message = f"""Cannot combine two graphs with incompatible {field_name}:
    left: {left_field}
    right: {right_field}"""
        raise exception.IncorrectUsage(message)
    return left_field<|MERGE_RESOLUTION|>--- conflicted
+++ resolved
@@ -79,11 +79,8 @@
                 figure.add_trace(trace, row=options["row"], col=1)
             for shape in options.get("shapes", ()):
                 figure.add_shape(**shape)
-<<<<<<< HEAD
-=======
             for annotation in options.get("annotations", ()):
                 figure.add_annotation(**annotation)
->>>>>>> 3b620a19
         return figure
 
     def show(self):
