--- conflicted
+++ resolved
@@ -31,20 +31,6 @@
     global _ERROR_VERBOSITY
     _ERROR_VERBOSITY = verbosity
     ipython = _get_ipython()
-<<<<<<< HEAD
-    if ipython is None:
-        _ERROR_VERBOSITY = verbosity
-    else:
-        ipython.InteractiveTB.set_mode(verbosity)
-
-
-def error_handling():
-    ipython = _get_ipython()
-    if ipython is None:
-        return _ERROR_VERBOSITY
-    else:
-        return ipython.InteractiveTB.mode
-=======
     if ipython is not None:
         custom_exceptions = () if verbosity == "Inherit" else (exception.Py4VaspError,)
         ipython.set_custom_exc(custom_exceptions, _handle_exception)
@@ -52,7 +38,6 @@
 
 def error_handling():
     return _ERROR_VERBOSITY
->>>>>>> 3cf198ef
 
 
 def _get_ipython():
