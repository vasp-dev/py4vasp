# Copyright © VASP Software GmbH,
# Licensed under the Apache License 2.0 (http://www.apache.org/licenses/LICENSE-2.0)
from __future__ import annotations

import dataclasses

<<<<<<< HEAD
from py4vasp._raw import schema
=======
from py4vasp._raw import mapping
>>>>>>> 1624980b
from py4vasp._raw.data_wrapper import VaspData


def NONE():
    return dataclasses.field(default_factory=lambda: VaspData(None))


@dataclasses.dataclass(order=True, frozen=True)
class Version:
    "The version number of VASP."

    major: int
    "The major version number."
    minor: int = 0
    "The minor version number."
    patch: int = 0
    "Indicates number of bugfixes since last minor release."
    __str__ = lambda self: f"version {self.major}.{self.minor}.{self.patch}"


@dataclasses.dataclass
class Band:
    """A band structure generated by VASP.

    Contains the eigenvalues at specifics **k** points in the Brillouin zone. Carefully
    consider before using the absolute eigenvalues for analysis. Typically only relative
    eigenvalues e.g. with respect to the Fermi energy are meaningful. Includes
    projections of the bands on orbitals and atoms when available."""

    dispersion: Dispersion
    "The **k** points and eigenvalues of the dispersion."
    fermi_energy: float
    "Fermi energy obtained by VASP."
    occupations: VaspData
    "The occupations of the different bands."
    projectors: Projector
    "Projector information (element, angular momentum, spin)."
    projections: VaspData = NONE()
    "If present, orbital projections of the bands."


@dataclasses.dataclass
class Bandgap:
    """The bandgap of the system.

    Contains the band extrema defining the fundamental and optical band gap and the
    k-point coordinates where the band gaps are for all steps of a relaxation/MD
    simulation."""

    labels: VaspData
    "These labels identify which band data is stored."
    values: VaspData
    "The data contained according to the labels."


@dataclasses.dataclass
class BornEffectiveCharge:
    """The Born effective charges resulting form a linear response calculation.

    The Born effective charges describe how the polarization of a system changes with
    the position of the ions. Equivalently, an electric field induces forces on the
    ions. In general, the Born effective charges are matrices, i.e., the polarization
    and the displacement of the ion are not necessarily parallel."""

    structure: Structure
    "Structural information about the system to identify specific atoms."
    charge_tensors: VaspData
    "The data of the Born effective charges."


@dataclasses.dataclass
class Cell:
    """Unit cell of the crystal or simulation cell for molecules.

    In MD simulations or relaxations, VASP exports the unit cell for every step,
    because it may change depending on the ISIF setting."""

    lattice_vectors: VaspData
    "Lattice vectors defining the unit cell."
    scale: float
    "Global scaling factor applied to all lattice vectors."


@dataclasses.dataclass
class CONTCAR:
    """The data corresponding to the CONTCAR file.

    The CONTCAR file contains structural information (lattice, positions, stoichiometry),
    relaxation constraints, and data relevant for continuation calculations.
    """

    structure: Structure
    "The structure of the system at the end of the calculation."
    system: str
    "A comment line describing the system."
    selective_dynamics: VaspData = NONE()
    "Specifies in which directions the atoms may move."
    lattice_velocities: VaspData = NONE()
    "The current velocities of the lattice vectors."
    ion_velocities: VaspData = NONE()
    "The current velocities of the ions in Cartesian coordinates."
    _predictor_corrector: VaspData = NONE()
    "Internal algorithmic data relevant for restarting calculations."


@dataclasses.dataclass
class CurrentDensity(mapping.Mapping):
    """The current density evaluated on a grid in the unit cell.

    You may have multiple currents densities which you can set by the *valid_indices*
    variable. The current_density list should have the same size as the valid_indices.
    """

    structure: Structure
    "The structure for which the current density was calculated."
    current_density: VaspData
    "The current density on a grid in the unit cell."


@dataclasses.dataclass
class Density:
    "The electronic charge and magnetization density on the Fourier grid."

    structure: Structure
    "The atomic structure to represent the densities."
    charge: VaspData
    "The data of electronic charge and magnetization density."


@dataclasses.dataclass
class DielectricFunction:
    """The full frequency-dependent dielectric function.

    The total dielectric function is the sum of the ionic and electronic part. It
    provides insight into optical properties such as the reflectivity and absorption.
    Note that the dielectric function is a 3x3 matrix for every frequency. There are
    many different levels of theory with which you can evaluate the dielectric function
    in VASP. For the electronic dielectric function a current-current response may be
    provided as alternative."""

    energies: VaspData
    "The energies at which the dielectric function is evaluated."
    dielectric_function: VaspData
    "The values of the dielectric function (frequency-dependent 3x3 tensor)."
    current_current: VaspData = NONE()
    "Dielectric function obtained using the current-current response."


@dataclasses.dataclass
class DielectricTensor:
    """The dielectric tensor resulting from ionic and electronic contributions.

    The dielectric tensor should match with the zero frequency limit of the dielectric
    function. The electronic contribution is also provided in the independent particle
    approximation."""

    electron: VaspData
    "The electronic contribution to the dielectric tensor."
    ion: VaspData
    "The ionic contribution to the dielectric tensor."
    independent_particle: VaspData
    "The dielectric tensor in the independent particle approximation."
    method: str
    "The method used to generate the dielectric tensor."


@dataclasses.dataclass
class Dispersion:
    """A general class for dispersions (electron and phonon)."""

    kpoints: Kpoint
    "**k** points at which the bands are calculated."
    eigenvalues: VaspData
    "Calculated eigenvalues at the **k** points."


@dataclasses.dataclass
class Dos:
    """Contains the density of states (DOS) including its projections where available.

    Contains the energy mesh and the values of the DOS at the mesh points. When LORBIT
    is set in the INCAR file, VASP projects the DOS onto atoms and orbitals. Typically,
    the absolute value of the energy mesh is not important and shifting the energies to
    a reference e.g. the Fermi energy is desired."""

    energies: VaspData
    "Energy E at which the Dos is evaluated."
    dos: VaspData
    "Dos at the energies D(E)."
    fermi_energy: float
    "Fermi energy obtained by VASP."
    projectors: Projector
    "Projector information (element, angular momentum, spin)."
    projections: VaspData = NONE()
    "If present, orbital projections of the Dos."


@dataclasses.dataclass
class ElasticModulus:
    """The elastic modulus calculated in a linear response calculation.

    The elastic modulus is the second derivative of the total energy with respect to
    a strain in the system. When straining the system, one can enforce or relax the
    positions of the ions. Correspondingly, VASP evaluates the clamped-ion and
    relaxed-ion elastic modulus."""

    clamped_ion: VaspData
    "Elastic modulus when the ions are clamped into their positions."
    relaxed_ion: VaspData
    "Elastic modulus when the position of the ions is relaxed."


@dataclasses.dataclass
class ElectronicMinimization:
    """The OSZICAR data as generated by VASP.

    All data generated by VASP and traditionally stored in the OSZICAR file will be
    stored here. See https://www.vasp.at/wiki/index.php/OSZICAR for more details about
    what quantities to expect."""

    convergence_data: VaspData
    "All columns of the OSZICAR file stored for all ionic steps."
    label: VaspData
    "Label of all the data from the OSZICAR file."
    is_elmin_converged: VaspData
    "Is the electronic minimization step converged?"


@dataclasses.dataclass
class Energy:
    """Various energies during ionic relaxation or MD simulation.

    At every step during a simulation, VASP stores the energy values. For MD simulations,
    VASP includes temperature information from the thermostat."""

    labels: VaspData
    "Label identifying which energy is contained."
    values: VaspData
    "Energy specified by labels for all iteration steps."


@dataclasses.dataclass
class ExcitonDensity:
    "The exciton charge density on the real space grid."

    structure: Structure
    "The atomic structure to represent the densities."
    exciton_charge: VaspData
    "The data of exciton charge density."


@dataclasses.dataclass
class ExcitonEigenvector:
    """Contains the BSE data required to produce a plot of eigenvector contributions."""

    dispersion: Dispersion
    "The **k** points and the eigenvalues of the band structure."
    fermi_energy: float
    "The Fermi energy of the system."
    bse_index: VaspData
    "The connection between spin, band and **k**-point indices to an index of the optical transitions."
    eigenvectors: VaspData
    "Component of the eigenvector, norm can be used for plotting eigenvectors."
    first_valence_band: int
    "Index of the first valence band."
    first_conduction_band: int
    "Index of the first conduction band."


@dataclasses.dataclass
class Force:
    """The forces acting on the atoms at all steps of a MD simulation or relaxation."""

    structure: Structure
    "Structural information about the system to inform about the forces."
    forces: VaspData
    "The values of the forces at the atoms."


@dataclasses.dataclass
class ForceConstant:
    """The force constants of the material.

    The force constant describes the second derivative of the total energy with respect
    to the displacement of ions. It is an important quantity for the phonon spectrum."""

    structure: Structure
    "Structural information about the system to inform about the atoms the force constants relate to."
    force_constants: VaspData
    "The values of the force constants."
    selective_dynamics: VaspData = NONE()
    "Specifies in which directions the atoms may move."


@dataclasses.dataclass
class InternalStrain:
    """The internal strain calculated in a linear response calculation.

    The internal strain describes which forces act on the ions when the crystal is
    subject to a strain. Equivalently, this determines the stress on the crystal
    induced from ionic displacements."""

    structure: Structure
    "Structural information about the system to inform about the unit cell."
    internal_strain: VaspData
    "The  data of the internal strain."


@dataclasses.dataclass
class Kpoint:
    """A **k**-point mesh in the Brillouin zone.

    Describes how VASP generated the **k** points and contains their coordinates.
    Labels may be defined in the KPOINTS file and are then available for band structure
    plots. For integrations over the Brillouin zone, every **k** point exhibits an
    integration weight. Use the unit cell information to transform to Cartesian
    coordinates if desired."""

    mode: str
    "Mode used to generate the **k**-point list."
    number: int
    "Number of **k** points specified in the generation."
    coordinates: VaspData
    "Coordinates of the **k** points as fraction of the reciprocal lattice vectors."
    weights: VaspData
    "Weight of the **k** points used for integration."
    cell: Cell
    "Unit cell of the crystal."
    labels: VaspData = NONE()
    "High symmetry label for specific **k** points used in band structures."
    label_indices: VaspData = NONE()
    "Indices of the labeled **k** points in the generation list."


@dataclasses.dataclass
class Magnetism:
    """The local charges and magnetic moments on the ions.

    The projection on orbitals and atoms (LORBIT) distributes all bands over all ions
    according to the overlap with local projectors. This information reveals which
    ions and orbitals contribute to the magnetism in the system. VASP stores the
    projection for every step of a simulation so that one can monitor changes along
    a relaxation or MD run."""

    structure: Structure
    "Structural information about the system."
    spin_moments: VaspData
    "Contains the charge and magnetic moments atom and orbital resolved."
    orbital_moments: VaspData = NONE()
    "Contains the orbital magnetization for all atoms"


@dataclasses.dataclass
class Nics:
    """The nucleus-independent chemical shift."""

    structure: Structure
    "Structural information about the system."
    nics_grid: VaspData = NONE()
    "The NICS tensor (flattened) at every grid point."
    nics_points: VaspData = NONE()
    "The NICS tensor at specfic positions."
    positions: VaspData = NONE()
    "Positions at which NICS tensor was evaluated."


@dataclasses.dataclass
class PairCorrelation:
    """The pair-correlation function calculated during a MD simulation.

    The pair-correlation function describes how other ions are distributed around a
    given ion. VASP evaluates the total pair-function and the element-resolved ones."""

    distances: VaspData
    "The distances at which the pair-correlation function is evaluated."
    function: VaspData
    "The total and the element-resolved pair-correlation functions."
    labels: VaspData
    "Describes which indices correspond to which element pair."


@dataclasses.dataclass
class PartialDensity:
    """Electronic partial charge and magnetization density on the fine Fourier grid

    Possibly not only split by spin, but also by band and kpoint."""

    structure: Structure
    "The atomic structure to represent the densities."
    partial_charge: VaspData
    "The data of electronic charge and magnetization density."
    kpoints: VaspData
    "The kpoints at which the partial charge is evaluated."
    bands: VaspData
    "The bands at which the partial charge is evaluated."
    grid: VaspData
    "The fine FFT grid at which the partial charge is evaluated."


@dataclasses.dataclass
class PhononBand:
    """The band structure of the phonons.

    Contains the eigenvalues and eigenvectors at specifics **q** points in the Brillouin
    zone. Includes the stoichiometry to map atoms onto specific modes."""

    dispersion: Dispersion
    "The **q** points and the eigenvalues."
    stoichiometry: Stoichiometry
    "The atom types in the crystal."
    eigenvectors: VaspData
    "The eigenvectors of the phonon modes."


@dataclasses.dataclass
class PhononDos:
    """Contains the phonon density of states (DOS) including its projections where available.

    Contains the energy mesh and the values of the DOS at the mesh points. The DOS can be
    projected onto specific ions or ion types."""

    energies: VaspData
    "Energy E at which the Dos is evaluated."
    dos: VaspData
    "Dos at the energies D(E)."
    projections: VaspData
    "Projection of the DOS onto contribution of specific atoms."
    stoichiometry: Stoichiometry
    "The atom types in the crystal."


@dataclasses.dataclass
class PhononMode:
    """The mode describes how the ions move under the presence of a phonon."""

    structure: Structure
    "The underlying structure in which the phonon mode is present."
    frequencies: VaspData
    "The phonon frequency of all the modes."
    eigenvectors: VaspData
    "The displacement patterns associated with the phonon modes."


@dataclasses.dataclass
class PiezoelectricTensor:
    """The piezoelectric tensor calculated in a linear response calculation.

    The piezoelectric tensor describes how an electric field induces a stress on the
    crystal. Equivalently, straining the system can induce a polarization. VASP splits
    the piezoelectric tensor into an electronic and an ionic contribution."""

    electron: VaspData
    "The electronic contribution to the piezoelectric tensor"
    ion: VaspData
    "The ionic contribution to the piezoelectric tensor"


@dataclasses.dataclass
class Polarization:
    """The electronic and ionic dipole moments.

    The polarization of a system results from the charge and the position of the ions.
    It is also the derivative of the total energy with respect to the electric field.
    VASP reports the dipole moments for ions and electrons, separately. For periodic
    systems polarizations are not well defined. Make sure to evaluate changes of the
    polarization relative to a centrosymmetric reference structure."""

    electron: VaspData
    "The electronic dipole moment resulting from the charge."
    ion: VaspData
    "The ionic dipole moment resulting from the position of the atoms."


@dataclasses.dataclass
class Potential:
    """The potential on a real space grid.

    Depending on the options set in the INCAR file, this dataclass can store the total
    potential, the hartree potential, the ionic potential and the exchange-correlation
    potential."""

    structure: VaspData
    """Atomic structure used to generate the potential"""
    hartree_potential: VaspData
    """Hartree potential, a contribution to the total potential"""
    ionic_potential: VaspData
    """Ionic potential, a contribution to the total potential"""
    xc_potential: VaspData
    """Exchange-correlation potential, a contribution to the total potential"""
    total_potential: VaspData
    """The total potential = ionic + hartree + xc potentials"""


@dataclasses.dataclass
class Projector:
    """Projectors used for atom and orbital projections.

    Set LORBIT to project quantities such as the DOS or the band structure onto atoms
    and orbitals. This class reports the atoms and orbitals included in the projection.
    """

    stoichiometry: Stoichiometry
    "The stoichiometry of the system used, i.e., which elements are contained."
    orbital_types: VaspData
    "Character indicating the orbital angular momentum."
    number_spins: int
    "Indicates whether the calculation is spin polarized or not."


@dataclasses.dataclass
class Stoichiometry:
    "Contains the type of ions in the system and how many of each type exist."

    number_ion_types: VaspData
    "Amount of ions of a particular type."
    ion_types: VaspData
    "Element of a particular type."


@dataclasses.dataclass
class Stress:
    "The stress acting on the unit cell at all steps."

    structure: Structure
    "Structural information about the system to inform about the unit cell."
    stress: VaspData
    "The values of the stress on the cell."


@dataclasses.dataclass
class Structure:
    """Structural information of the system.

    Reports what ions are in the system and the positions of all ions as well as the
    unit cell for all steps in a relaxation in a MD run."""

    stoichiometry: Stoichiometry
    "The stoichiometry of the system used, i.e., which elements are contained."
    cell: Cell
    "Unit cell of the crystal or simulation cell for molecules."
    positions: VaspData
    "Position of all atoms in the unit cell in units of the lattice vectors."


@dataclasses.dataclass
class System:
    "The name of the system set in the input."

    system: str


@dataclasses.dataclass
class Velocity:
    "Contains the ion velocities along the trajectory."

    structure: Structure
    "Structural information to relate the velocities to."
    velocities: VaspData
    "Observed ion velocities."


@dataclasses.dataclass
class Workfunction:
    "Describes the minimal energy needed to remove an electron from the crystal to the vacuum."

    idipol: int
    "INCAR tag of VASP describing the direction along which the potential is assessed."
    distance: VaspData
    "Distances along the lattice vector selected by IDIPOL"
    average_potential: VaspData
    "Averages the local potential after dipole correction in planes of the other two lattice vectors."
    vacuum_potential: VaspData
    "Potential in the vacuum region on either side of the surface."
    reference_potential: Bandgap
    "Describes the band edges in the surface."
    fermi_energy: float
    "Fermi energy obtained by VASP."


# TODO: temporarily put this here for testing, should be put at the proper position after finalizing the schema


@dataclasses.dataclass
class ElectronPhononSelfEnergy(schema.Sequence):
    eigenvalues: VaspData
    debye_waller: VaspData
    fan: VaspData


@dataclasses.dataclass
class ElectronPhononTransport(schema.Sequence):
    mobility: VaspData
    transport_function: VaspData<|MERGE_RESOLUTION|>--- conflicted
+++ resolved
@@ -4,11 +4,7 @@
 
 import dataclasses
 
-<<<<<<< HEAD
-from py4vasp._raw import schema
-=======
 from py4vasp._raw import mapping
->>>>>>> 1624980b
 from py4vasp._raw.data_wrapper import VaspData
 
 
@@ -592,13 +588,13 @@
 
 
 @dataclasses.dataclass
-class ElectronPhononSelfEnergy(schema.Sequence):
+class ElectronPhononSelfEnergy(mapping.Mapping):
     eigenvalues: VaspData
     debye_waller: VaspData
     fan: VaspData
 
 
 @dataclasses.dataclass
-class ElectronPhononTransport(schema.Sequence):
+class ElectronPhononTransport(mapping.Mapping):
     mobility: VaspData
     transport_function: VaspData