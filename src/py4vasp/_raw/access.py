# Copyright © VASP Software GmbH,
# Licensed under the Apache License 2.0 (http://www.apache.org/licenses/LICENSE-2.0)
import contextlib
import dataclasses
import functools
import pathlib

import h5py

from py4vasp import exception, raw
from py4vasp._raw.definition import DEFAULT_FILE, DEFAULT_SOURCE, schema
<<<<<<< HEAD
from py4vasp._raw.schema import Length, Link, Sequence, error_message
=======
from py4vasp._raw.mapping import Mapping
from py4vasp._raw.schema import Length, Link, error_message
from py4vasp._util import convert
>>>>>>> 1624980b


@contextlib.contextmanager
def _access(quantity, *, selection=None, path=None, file=None):
    """Create access to a particular quantity from the VASP output.

    Parameters
    ----------
    quantity : str
        Select which particular quantity to access.
    selection : str, optional
        Keyword-only argument to select different sources of the quantity.
    path : str, optional
        Keyword-only argument to set the path from which VASP output is read. Defaults
        to the current directory.
    file : str, optional
        Keyword-only argument to set the file from which VASP output is read. Defaults
        are set in the schema.

    Returns
    -------
    ContextManager
        Entering the context manager results in access to the desired quantity. Note
        that the access terminates at the end of the context to ensure all VASP files
        are properly closed.
    """
    state = _State(path, file)
    with state.exit_stack:
        yield state.access(quantity, selection)


@functools.wraps(_access)
def access(*args, **kwargs):
    try:
        return _access(*args, **kwargs)
    except TypeError as error:
        message = (
            "The arguments to the function are incorrect. Please use keywords for all "
            "arguments except for the first."
        )
        raise exception.IncorrectUsage(message) from error


class _State:
    def __init__(self, path, file):
        self.exit_stack = contextlib.ExitStack()
        self._files = {}
        self._path = path or pathlib.Path(".")
        self._file = file

    def access(self, quantity, source):
        source = self._get_source(quantity, source)
        filename = self._file or source.file or DEFAULT_FILE
        path = self._path / pathlib.Path(filename)
        if source.data is not None:
            return self._access_data_from_hdf5(quantity, source, path)
        else:
            return source.data_factory(path)

    def _get_source(self, quantity, source):
        source = source or DEFAULT_SOURCE
        try:
            return schema.sources[quantity][source]
        except KeyError as error:
            message = error_message(schema, quantity, source)
            raise exception.FileAccessError(message) from error

    def _access_data_from_hdf5(self, quantity, source, path):
        h5f = self._open_file(path)
        self._check_version(h5f, source.required, quantity)
        datasets = self._get_datasets(h5f, source.data)
        return dataclasses.replace(source.data, **datasets)

    def _open_file(self, filename):
        if filename in self._files:
            return self._files[filename]
        else:
            file = self._create_and_enter_context(filename)
            self._files[filename] = file
            return file

    def _create_and_enter_context(self, filename):
        try:
            h5f = h5py.File(filename, "r")
        except FileNotFoundError as error:
            message = (
                f"{filename} could not be opened. Please make sure the file exists."
            )
            raise exception.FileAccessError(message) from error
        except OSError as error:
            message = (
                f"Error when reading from {filename}. Please check whether the file "
                "format is correct and you have the permissions to read it."
            )
            raise exception.FileAccessError(message)
        return self.exit_stack.enter_context(h5f)

    def _check_version(self, h5f, required, quantity):
        if not required:
            return
        version = raw.Version(
            major=h5f[schema.version.major][()],
            minor=h5f[schema.version.minor][()],
            patch=h5f[schema.version.patch][()],
        )
        if version < required:
            message = f"The {quantity} is not available in VASP {version}. It requires at least {required}."
            raise exception.OutdatedVaspVersion(message)

    def _get_datasets(self, h5f, data):
<<<<<<< HEAD
        size = self._get_dataset(h5f, data.size) if isinstance(data, Sequence) else None
        result = {
            field.name: self._get_dataset(h5f, getattr(data, field.name), size)
            for field in dataclasses.fields(data)
            if field.name != "size"
        }
        if size is not None:
            result["size"] = size
        return result

    def _get_dataset(self, h5f, key, size=None):
=======
        valid_indices = self._get_valid_indices(h5f, data)
        result = {
            field.name: self._get_dataset(h5f, getattr(data, field.name), valid_indices)
            for field in dataclasses.fields(data)
            if field.name != "valid_indices"
        }
        if valid_indices is not None:
            result["valid_indices"] = valid_indices
        return result

    def _get_valid_indices(self, h5f, data):
        if not isinstance(data, Mapping):
            return None
        valid_indices = self._get_dataset(h5f, data.valid_indices)
        if valid_indices.ndim == 0:
            return range(valid_indices)
        else:
            return tuple(convert.text_to_string(index) for index in valid_indices)

    def _get_dataset(self, h5f, key, valid_indices=None):
>>>>>>> 1624980b
        if key is None:
            return raw.VaspData(None)
        if isinstance(key, Link):
            return self.access(key.quantity, source=key.source)
        if isinstance(key, Length):
            dataset = h5f.get(key.dataset)
            return len(dataset) if dataset else None
<<<<<<< HEAD
        if key.format(0) == key or size is None:
            return self._parse_dataset(h5f.get(key))
        for i in range(size):
            # convert to Fortran index
            get_dataset = lambda i: h5f.get(key.format(i + 1))
            return [self._parse_dataset(get_dataset(i)) for i in range(size)]

    def _parse_dataset(self, dataset):
        result = raw.VaspData(dataset)
=======
        if key.format(0) == key or valid_indices is None:
            return self._parse_dataset(h5f, key)
        return [self._parse_dataset(h5f, key, index) for index in valid_indices]

    def _parse_dataset(self, h5f, key, index=None):
        if index is not None:
            if isinstance(index, int):
                index = index + 1  # convert to Fortran index
            key = key.format(index)
        result = raw.VaspData(h5f.get(key))
>>>>>>> 1624980b
        if _is_scalar(result):
            result = result[()]
        return result


def _is_scalar(data):
    return not data.is_none() and data.ndim == 0<|MERGE_RESOLUTION|>--- conflicted
+++ resolved
@@ -9,13 +9,9 @@
 
 from py4vasp import exception, raw
 from py4vasp._raw.definition import DEFAULT_FILE, DEFAULT_SOURCE, schema
-<<<<<<< HEAD
-from py4vasp._raw.schema import Length, Link, Sequence, error_message
-=======
 from py4vasp._raw.mapping import Mapping
 from py4vasp._raw.schema import Length, Link, error_message
 from py4vasp._util import convert
->>>>>>> 1624980b
 
 
 @contextlib.contextmanager
@@ -126,19 +122,6 @@
             raise exception.OutdatedVaspVersion(message)
 
     def _get_datasets(self, h5f, data):
-<<<<<<< HEAD
-        size = self._get_dataset(h5f, data.size) if isinstance(data, Sequence) else None
-        result = {
-            field.name: self._get_dataset(h5f, getattr(data, field.name), size)
-            for field in dataclasses.fields(data)
-            if field.name != "size"
-        }
-        if size is not None:
-            result["size"] = size
-        return result
-
-    def _get_dataset(self, h5f, key, size=None):
-=======
         valid_indices = self._get_valid_indices(h5f, data)
         result = {
             field.name: self._get_dataset(h5f, getattr(data, field.name), valid_indices)
@@ -159,7 +142,6 @@
             return tuple(convert.text_to_string(index) for index in valid_indices)
 
     def _get_dataset(self, h5f, key, valid_indices=None):
->>>>>>> 1624980b
         if key is None:
             return raw.VaspData(None)
         if isinstance(key, Link):
@@ -167,17 +149,6 @@
         if isinstance(key, Length):
             dataset = h5f.get(key.dataset)
             return len(dataset) if dataset else None
-<<<<<<< HEAD
-        if key.format(0) == key or size is None:
-            return self._parse_dataset(h5f.get(key))
-        for i in range(size):
-            # convert to Fortran index
-            get_dataset = lambda i: h5f.get(key.format(i + 1))
-            return [self._parse_dataset(get_dataset(i)) for i in range(size)]
-
-    def _parse_dataset(self, dataset):
-        result = raw.VaspData(dataset)
-=======
         if key.format(0) == key or valid_indices is None:
             return self._parse_dataset(h5f, key)
         return [self._parse_dataset(h5f, key, index) for index in valid_indices]
@@ -188,7 +159,6 @@
                 index = index + 1  # convert to Fortran index
             key = key.format(index)
         result = raw.VaspData(h5f.get(key))
->>>>>>> 1624980b
         if _is_scalar(result):
             result = result[()]
         return result
