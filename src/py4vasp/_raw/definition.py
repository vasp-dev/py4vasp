# Copyright © VASP Software GmbH,
# Licensed under the Apache License 2.0 (http://www.apache.org/licenses/LICENSE-2.0)
import py4vasp._raw.data as raw
from py4vasp._raw import read
from py4vasp._raw.schema import Length, Link, Schema

DEFAULT_FILE = "vaspout.h5"
DEFAULT_SOURCE = "default"
VERSION_DATA = raw.Version("version/major", "version/minor", "version/patch")

schema = Schema(VERSION_DATA)


def get_schema():
    "Return a YAML representation of the schema."
    return str(schema)


def selections(quantity):
    "Return all possible selections for a particular quantity."
    return schema.selections(quantity)


schema.add(
    raw.Band,
    dispersion=Link("dispersion", DEFAULT_SOURCE),
    fermi_energy="results/electron_dos/efermi",
    occupations="results/electron_eigenvalues/fermiweights",
    projectors=Link("projector", DEFAULT_SOURCE),
    projections="results/projectors/par",
)
group = "results/electron_eigenvalues_kpoints_opt"
schema.add(
    raw.Band,
    name="kpoints_opt",
    dispersion=Link("dispersion", "kpoints_opt"),
    fermi_energy="results/electron_dos_kpoints_opt/efermi",
    occupations="results/electron_eigenvalues_kpoints_opt/fermiweights",
    projectors=Link("projector", "kpoints_opt"),
    projections="results/projectors_kpoints_opt/par",
)
schema.add(
    raw.Band,
    name="kpoints_wan",
    dispersion=Link("dispersion", "kpoints_wan"),
    fermi_energy="results/electron_dos_kpoints_wan/efermi",
    occupations="results/electron_eigenvalues_kpoints_wan/fermiweights",
    projectors=Link("projector", "kpoints_wan"),
    projections="results/projectors_kpoints_wan/par",
)
#
schema.add(
    raw.Bandgap,
    required=raw.Version(6, 5),
    labels="intermediate/electron/band/labels",
    values="intermediate/electron/band/gap_from_weight",
)
schema.add(
    raw.Bandgap,
    name="kpoint",
    required=raw.Version(6, 5),
    labels="intermediate/electron/band/labels",
    values="intermediate/electron/band/gap_from_kpoint",
)
#
schema.add(
    raw.BornEffectiveCharge,
    required=raw.Version(6, 3),
    structure=Link("structure", DEFAULT_SOURCE),
    charge_tensors="results/linear_response/born_charges",
)
#
schema.add(
    raw.Cell,
    scale="intermediate/ion_dynamics/scale",
    lattice_vectors="intermediate/ion_dynamics/lattice_vectors",
)
schema.add(
    raw.Cell,
    name="final",
    required=raw.Version(6, 5),
    scale="results/positions/scale",
    lattice_vectors="results/positions/lattice_vectors",
)
schema.add(
    raw.Cell,
    name="phonon",
    required=raw.Version(6, 4),
    scale="results/phonons/primitive/scale",
    lattice_vectors="results/phonons/primitive/lattice_vectors",
)
schema.add(
    raw.Cell,
    name="exciton",
    required=raw.Version(6, 5),
    scale="results/supercell/scale",
    lattice_vectors="results/supercell/lattice_vectors",
)
#
schema.add(
    raw.CONTCAR,
    required=raw.Version(6, 5),
    structure=Link("structure", "final"),
    system="results/positions/system",
    selective_dynamics="/results/positions/selective_dynamics_ions",
    lattice_velocities="/results/positions/lattice_velocities",
    ion_velocities="/results/positions/ion_velocities",
    _predictor_corrector="NotImplemented",
)
schema.add(raw.CONTCAR, name="CONTCAR", file="CONTCAR", data_factory=read.CONTCAR)
#
schema.add(
    raw.CurrentDensity,
    name="nmr",
    required=raw.Version(6, 5, 1),
    valid_indices="/results/nmrcur_meta/perturbations",
    structure=Link("structure", DEFAULT_SOURCE),
    current_density="/results/nmrcur{}/values",
)
#
schema.add(
    raw.Density,
    alias=["charge", "n", "charge_density", "electronic_charge_density"],
    file="vaspwave.h5",
    structure=Link("structure", DEFAULT_SOURCE),
    charge="charge/charge",
)
schema.add(
    raw.Density,
    name="tau",
    required=raw.Version(6, 5),
    alias=["kinetic_energy", "kinetic_energy_density"],
    file="vaspwave.h5",
    structure=Link("structure", DEFAULT_SOURCE),
    charge="kinetic_energy_density/values",
)
#
group = "results/linear_response"
energies = "energies_dielectric_function"
values = "_dielectric_function"
schema.add(
    raw.DielectricFunction,
    required=raw.Version(6, 3),
    energies=f"{group}/{energies}",
    dielectric_function=f"{group}/density_density{values}",
    current_current=f"{group}/current_current{values}",
)
schema.add(
    raw.DielectricFunction,
    name="ion",
    required=raw.Version(6, 4),
    energies=f"{group}/ion_{energies}",
    dielectric_function=f"{group}/ion{values}",
    current_current=None,
)
schema.add(
    raw.DielectricFunction,
    name="bse",
    required=raw.Version(6, 4),
    energies=f"{group}/bse_{energies}",
    dielectric_function=f"{group}/bse{values}",
    current_current=None,
)
schema.add(
    raw.DielectricFunction,
    name="tdhf",
    required=raw.Version(6, 4),
    energies=f"{group}/tdhf_{energies}",
    dielectric_function=f"{group}/tdhf{values}",
    current_current=None,
)
schema.add(
    raw.DielectricFunction,
    name="ipa",
    required=raw.Version(6, 4),
    energies=f"{group}/ipa_{energies}",
    dielectric_function=f"{group}/ipa{values}",
    current_current=None,
)
schema.add(
    raw.DielectricFunction,
    name="rpa",
    required=raw.Version(6, 4),
    energies=f"{group}/rpa_{energies}",
    dielectric_function=f"{group}/rpa{values}",
    current_current=None,
)
schema.add(
    raw.DielectricFunction,
    name="resonant",
    required=raw.Version(6, 4),
    energies=f"{group}/resonant_{energies}",
    dielectric_function=f"{group}/resonant{values}",
    current_current=None,
)
schema.add(
    raw.DielectricFunction,
    name="dft",
    required=raw.Version(6, 4),
    energies=f"{group}/dft_{energies}",
    dielectric_function=f"{group}/dft{values}",
    current_current=None,
)
schema.add(
    raw.DielectricFunction,
    name="tcte",
    required=raw.Version(6, 4),
    energies=f"{group}/tcte_{energies}",
    dielectric_function=f"{group}/tcte{values}",
    current_current=None,
)
schema.add(
    raw.DielectricFunction,
    name="tctc",
    required=raw.Version(6, 4),
    energies=f"{group}/tctc_{energies}",
    dielectric_function=f"{group}/tctc{values}",
    current_current=None,
)
schema.add(
    raw.DielectricFunction,
    name="xas",
    required=raw.Version(6, 5, 1),
    energies=f"{group}/XAS_{energies}",
    dielectric_function=f"{group}/XAS{values}",
    current_current=None,
)
group = "results/linear_response_kpoints_opt"
schema.add(
    raw.DielectricFunction,
    name="kpoints_opt",
    required=raw.Version(6, 4),
    energies=f"{group}/{energies}",
    dielectric_function=f"{group}/density_density{values}",
    current_current=f"{group}/current_current{values}",
)
group = "results/linear_response_kpoints_wan"
schema.add(
    raw.DielectricFunction,
    name="kpoints_wan",
    required=raw.Version(6, 4),
    energies=f"{group}/{energies}",
    dielectric_function=f"{group}/density_density{values}",
    current_current=f"{group}/current_current{values}",
)
#
group = "results/linear_response"
schema.add(
    raw.DielectricTensor,
    required=raw.Version(6, 3),
    electron=f"{group}/electron_dielectric_tensor",
    ion=f"{group}/ion_dielectric_tensor",
    independent_particle=f"{group}/independent_particle_dielectric_tensor",
    method=f"{group}/method_dielectric_tensor",
)
#
schema.add(
    raw.Dispersion,
    kpoints=Link("kpoint", DEFAULT_SOURCE),
    eigenvalues="results/electron_eigenvalues/eigenvalues",
)
schema.add(
    raw.Dispersion,
    name="kpoints_opt",
    kpoints=Link("kpoint", "kpoints_opt"),
    eigenvalues="results/electron_eigenvalues_kpoints_opt/eigenvalues",
)
schema.add(
    raw.Dispersion,
    name="kpoints_wan",
    kpoints=Link("kpoint", "kpoints_wan"),
    eigenvalues="results/electron_eigenvalues_kpoints_wan/eigenvalues",
)
schema.add(
    raw.Dispersion,
    name="phonon",
    kpoints=Link("kpoint", "phonon"),
    eigenvalues="results/phonons/frequencies",
)
#
group = "results/electron_dos"
schema.add(
    raw.Dos,
    fermi_energy=f"{group}/efermi",
    energies=f"{group}/energies",
    dos=f"{group}/dos",
    projectors=Link("projector", DEFAULT_SOURCE),
    projections=f"{group}/dospar",
)
group = "results/electron_dos_kpoints_opt"
schema.add(
    raw.Dos,
    name="kpoints_opt",
    fermi_energy=f"{group}/efermi",
    energies=f"{group}/energies",
    dos=f"{group}/dos",
    projectors=Link("projector", "kpoints_opt"),
    projections=f"{group}/dospar",
)
#
schema.add(
    raw.Energy,
    labels="intermediate/ion_dynamics/energies_tags",
    values="intermediate/ion_dynamics/energies",
)
schema.add(
    raw.Energy,
    name="afqmc",
    file="vaspwave.h5",
    required=raw.Version(6, 5, 1),
    labels="afqmc/ensemble/energy_labels",
    values="afqmc/ensemble/ensemble_sampling",
)
#
group = "results/linear_response"
schema.add(
    raw.ElasticModulus,
    required=raw.Version(6, 3),
    clamped_ion=f"{group}/clamped_ion_elastic_modulus",
    relaxed_ion=f"{group}/relaxed_ion_elastic_modulus",
)
#
schema.add(
    raw.ElectronicMinimization,
    required=raw.Version(6, 5),
    label="intermediate/ion_dynamics/oszicar_label",
    convergence_data="intermediate/ion_dynamics/oszicar",
    is_elmin_converged="/intermediate/ion_dynamics/electronic_step_converged",
)
#
group = "/results/electron_phonon/electrons"
schema.add(
    raw.ElectronPhononChemicalPotential,
<<<<<<< HEAD
    required=raw.Version(6, 5),
=======
    required=raw.Version(6, 5, 2),
>>>>>>> f03420b1
    fermi_energy=f"{group}/chemical_potential/efermi",
    chemical_potential=f"{group}/chemical_potential/muij",
    carrier_density=f"{group}/chemical_potential/nij",
    temperatures=f"{group}/chemical_potential/temperatures",
    # would like to read these variables from the incar but because of a bug only the first element is ever written
    # carrier_per_cell="input/incar/elph_selfen_carrier_per_cell",
    # carrier_den="input/incar/elph_selfen_carrier_den",
    # mu="input/incar/elph_selfen_carrier_mu",
    carrier_per_cell=f"{group}/chemical_potential/selfen_carrier_per_cell",
    carrier_den=f"{group}/chemical_potential/selfen_carrier_den",
    mu=f"{group}/chemical_potential/selfen_mu",
)
schema.add(
    raw.ElectronPhononSelfEnergy,
<<<<<<< HEAD
    required=raw.Version(6, 5),
=======
    required=raw.Version(6, 5, 2),
>>>>>>> f03420b1
    id_name=f"{group}/self_energy_meta/id_name",
    id_size=f"{group}/self_energy_meta/id_size",
    valid_indices=f"{group}/self_energy_meta/ncalculators",
    chemical_potential=Link("electron_phonon_chemical_potential", DEFAULT_SOURCE),
    eigenvalues=f"{group}/eigenvalues/eigenvalues",
    id_index=f"{group}/self_energy_{{}}/id_idx",
    debye_waller=f"{group}/self_energy_{{}}/selfen_dw",
    band_kpoint_spin_index=f"{group}/self_energy_{{}}/bks_idx",
    fan=f"{group}/self_energy_{{}}/selfen_fan",
    band_start=f"{group}/self_energy_{{}}/band_start",
    nbands_sum=f"{group}/self_energy_{{}}/nbands_sum",
    delta=f"{group}/self_energy_{{}}/delta",
    scattering_approximation=f"{group}/self_energy_{{}}/scattering_approximation",
)
schema.add(
    raw.ElectronPhononBandgap,
<<<<<<< HEAD
    required=raw.Version(6, 5),
=======
    required=raw.Version(6, 5, 2),
>>>>>>> f03420b1
    id_name=f"{group}/self_energy_meta/id_name",
    id_size=f"{group}/self_energy_meta/id_size",
    id_index=f"{group}/self_energy_{{}}/id_idx",
    chemical_potential=Link("electron_phonon_chemical_potential", DEFAULT_SOURCE),
    self_energy=Link("electron_phonon_self_energy", DEFAULT_SOURCE),
    valid_indices=f"{group}/self_energy_meta/ncalculators",
    fundamental_renorm=f"{group}/self_energy_{{}}/fundamental_gap_renorm",
    fundamental=f"{group}/self_energy_{{}}/fundamental_gap",
    direct_renorm=f"{group}/self_energy_{{}}/direct_gap_renorm",
    direct=f"{group}/self_energy_{{}}/direct_gap",
    temperatures=f"{group}/self_energy_{{}}/temps",
    nbands_sum=f"{group}/self_energy_{{}}/nbands_sum",
    delta=f"{group}/self_energy_{{}}/delta",
    scattering_approximation=f"{group}/self_energy_{{}}/scattering_approximation",
)
schema.add(
    raw.ElectronPhononTransport,
<<<<<<< HEAD
    required=raw.Version(6, 5),
=======
    required=raw.Version(6, 5, 2),
>>>>>>> f03420b1
    id_name=f"{group}/transport_meta/id_name",
    id_size=f"{group}/transport_meta/id_size",
    chemical_potential=Link("electron_phonon_chemical_potential", DEFAULT_SOURCE),
    self_energy=Link("electron_phonon_self_energy", DEFAULT_SOURCE),
    valid_indices=f"{group}/transport_meta/ncalculators",
    id_index=f"{group}/transport_{{}}/id_idx",
    temperatures=f"{group}/transport_{{}}/temps",
    electronic_conductivity=f"{group}/transport_{{}}/e_conductivity",
    mobility=f"{group}/transport_{{}}/mobility",
    seebeck=f"{group}/transport_{{}}/seebeck",
    peltier=f"{group}/transport_{{}}/peltier",
    nbands_sum=f"{group}/self_energy_{{}}/nbands_sum",
    delta=f"{group}/self_energy_{{}}/delta",
    electronic_thermal_conductivity=f"{group}/transport_{{}}/e_t_conductivity",
    transport_function=f"{group}/transport_{{}}/transport_function",
    scattering_approximation=f"{group}/transport_{{}}/scattering_approximation",
)
#
group = "results/linear_response"
schema.add(
    raw.ExcitonDensity,
    required=raw.Version(6, 5),
    structure=Link("structure", "exciton"),
    exciton_charge=f"{group}/exciton_charge",
)
schema.add(
    raw.ExcitonEigenvector,
    required=raw.Version(6, 4),
    dispersion=Link("dispersion", DEFAULT_SOURCE),
    fermi_energy=f"{group}/efermi",
    bse_index=f"{group}/bse_index",
    eigenvectors=f"{group}/bse_fatbands",
    first_valence_band=f"{group}/bse_vbmin",
    first_conduction_band=f"{group}/bse_cbmin",
)
#
schema.add(
    raw.Force,
    structure=Link("structure", DEFAULT_SOURCE),
    forces="intermediate/ion_dynamics/forces",
)
#
schema.add(
    raw.ForceConstant,
    required=raw.Version(6, 3),
    structure=Link("structure", DEFAULT_SOURCE),
    force_constants="results/linear_response/force_constants",
    selective_dynamics="/results/positions/selective_dynamics_ions",
)
#
schema.add(
    raw.InternalStrain,
    required=raw.Version(6, 3),
    structure=Link("structure", DEFAULT_SOURCE),
    internal_strain="results/linear_response/internal_strain",
)
#
input_ = "input/kpoints"
result = "results/electron_eigenvalues"
schema.add(
    raw.Kpoint,
    mode=f"{input_}/mode",
    number=f"{input_}/number_kpoints",
    coordinates=f"{result}/kpoint_coords",
    number_x=f"{input_}/nkpx",
    number_y=f"{input_}/nkpy",
    number_z=f"{input_}/nkpz",
    weights=f"{result}/kpoints_symmetry_weight",
    labels=f"{input_}/labels_kpoints",
    label_indices=f"{input_}/positions_labels_kpoints",
    cell=Link("cell", DEFAULT_SOURCE),
)
input_ = "input/kpoints_opt"
result = "results/electron_eigenvalues_kpoints_opt"
schema.add(
    raw.Kpoint,
    name="kpoints_opt",
    mode=f"{input_}/mode",
    number=f"{input_}/number_kpoints",
    number_x=f"{input_}/nkpx",
    number_y=f"{input_}/nkpy",
    number_z=f"{input_}/nkpz",
    coordinates=f"{result}/kpoint_coords",
    weights=f"{result}/kpoints_symmetry_weight",
    labels=f"{input_}/labels_kpoints",
    label_indices=f"{input_}/positions_labels_kpoints",
    cell=Link("cell", DEFAULT_SOURCE),
)
input_ = "input/kpoints_wan"
result = "results/electron_eigenvalues_kpoints_wan"
schema.add(
    raw.Kpoint,
    name="kpoints_wan",
    mode=f"{input_}/mode",
    number=f"{input_}/number_kpoints",
    number_x=f"{input_}/nkpx",
    number_y=f"{input_}/nkpy",
    number_z=f"{input_}/nkpz",
    coordinates=f"{result}/kpoint_coords",
    weights=f"{result}/kpoints_symmetry_weight",
    labels=f"{input_}/labels_kpoints",
    label_indices=f"{input_}/positions_labels_kpoints",
    cell=Link("cell", DEFAULT_SOURCE),
)
input_ = "input/qpoints"
result = "results/phonons"
schema.add(
    raw.Kpoint,
    name="phonon",
    required=raw.Version(6, 4),
    mode=f"{input_}/mode",
    number=f"{input_}/number_kpoints",
    number_x=f"{input_}/nkpx",
    number_y=f"{input_}/nkpy",
    number_z=f"{input_}/nkpz",
    coordinates=f"{result}/qpoint_coords",
    weights=f"{result}/qpoints_symmetry_weight",
    labels=f"{input_}/labels_kpoints",
    label_indices=f"{input_}/positions_labels_kpoints",
    cell=Link("cell", "phonon"),
)
#
schema.add(
    raw.LocalMoment,
    required=raw.Version(6, 5),
    structure=Link("structure", DEFAULT_SOURCE),
    spin_moments="intermediate/ion_dynamics/magnetism/spin_moments/values",
    orbital_moments="intermediate/ion_dynamics/magnetism/orbital_moments/values",
)
#
schema.add(
    raw.Nics,
    required=raw.Version(6, 5),
    structure=Link("structure", DEFAULT_SOURCE),
    nics_grid="results/nics/values",
    nics_points="results/posnics/values",
    positions="results/posnics/positions",
)
#
group = "intermediate/pair_correlation"
schema.add(
    raw.PairCorrelation,
    required=raw.Version(6, 4),
    distances=f"{group}/distances",
    function=f"{group}/function",
    labels=f"{group}/labels",
)
#
schema.add(
    raw.PartialDensity,
    required=raw.Version(6, 5),
    structure=Link("structure", DEFAULT_SOURCE),
    partial_charge="results/partial_charges/parchg",
    bands="results/partial_charges/bands",
    kpoints="results/partial_charges/kpoints",
    grid="results/partial_charges/grid",
)
#
group = "results/phonons"
schema.add(
    raw.PhononBand,
    required=raw.Version(6, 4),
    dispersion=Link("dispersion", "phonon"),
    stoichiometry=Link("stoichiometry", "phonon"),
    eigenvectors=f"{group}/eigenvectors",
)
schema.add(
    raw.PhononDos,
    required=raw.Version(6, 4),
    energies=f"{group}/dos_mesh",
    dos=f"{group}/dos",
    stoichiometry=Link("stoichiometry", "phonon"),
    projections=f"{group}/dospar",
)
#
group = "results/linear_response/dynmat"
schema.add(
    raw.PhononMode,
    required=raw.Version(6, 5, 2),
    structure=Link("structure", "default"),
    frequencies=f"{group}/eigenvalues",
    eigenvectors=f"{group}/eigenvectors",
)
#
group = "results/linear_response"
schema.add(
    raw.PiezoelectricTensor,
    required=raw.Version(6, 3),
    electron=f"{group}/electron_piezoelectric_tensor",
    ion=f"{group}/ion_piezoelectric_tensor",
)
#
group = "results/linear_response"
schema.add(
    raw.Polarization,
    required=raw.Version(6, 3),
    electron=f"{group}/electron_dipole_moment",
    ion=f"{group}/ion_dipole_moment",
)
#
schema.add(
    raw.Potential,
    required=raw.Version(6, 5),
    structure=Link("structure", DEFAULT_SOURCE),
    hartree_potential="results/potential/hartree",
    ionic_potential="results/potential/ionic",
    xc_potential="results/potential/xc",
    total_potential="results/potential/total",
)
#
schema.add(
    raw.Projector,
    stoichiometry=Link("stoichiometry", DEFAULT_SOURCE),
    orbital_types="results/projectors/lchar",
    number_spin_projections=Length("results/projectors/par"),
)
schema.add(
    raw.Projector,
    name="kpoints_opt",
    stoichiometry=Link("stoichiometry", DEFAULT_SOURCE),
    orbital_types="results/projectors_kpoints_opt/lchar",
    number_spin_projections=Length("results/projectors_kpoints_opt/par"),
)
schema.add(
    raw.Projector,
    name="kpoints_wan",
    stoichiometry=Link("stoichiometry", DEFAULT_SOURCE),
    orbital_types="results/projectors_kpoints_wan/lchar",
    number_spin_projections=Length("results/projectors_kpoints_wan/par"),
)
#
schema.add(
    raw.Stoichiometry,
    ion_types="results/positions/ion_types",
    number_ion_types="results/positions/number_ion_types",
)
schema.add(
    raw.Stoichiometry,
    name="phonon",
    required=raw.Version(6, 4),
    ion_types="results/phonons/primitive/ion_types",
    number_ion_types="results/phonons/primitive/number_ion_types",
)
schema.add(
    raw.Stoichiometry,
    name="exciton",
    required=raw.Version(6, 5),
    ion_types="results/supercell/ion_types",
    number_ion_types="results/supercell/number_ion_types",
)
#
schema.add(
    raw.Stress,
    structure=Link("structure", DEFAULT_SOURCE),
    stress="intermediate/ion_dynamics/stress",
)
#
schema.add(
    raw.Structure,
    stoichiometry=Link("stoichiometry", DEFAULT_SOURCE),
    cell=Link("cell", DEFAULT_SOURCE),
    positions="intermediate/ion_dynamics/position_ions",
)
schema.add(
    raw.Structure,
    name="final",
    required=raw.Version(6, 5),
    stoichiometry=Link("stoichiometry", DEFAULT_SOURCE),
    cell=Link("cell", "final"),
    positions="results/positions/position_ions",
)
schema.add(
    raw.Structure,
    name="exciton",
    required=raw.Version(6, 5),
    cell=Link("cell", "exciton"),
    stoichiometry=Link("stoichiometry", "exciton"),
    positions="results/supercell/position_ions",
)
schema.add(raw.Structure, name="poscar", file="POSCAR", data_factory=read.structure)
#
schema.add(raw.System, system="input/incar/SYSTEM")
#
schema.add(
    raw.Velocity,
    required=raw.Version(6, 4),
    structure=Link("structure", DEFAULT_SOURCE),
    velocities="intermediate/ion_dynamics/ion_velocities",
)
#
schema.add(
    raw.Workfunction,
    required=raw.Version(6, 5),
    idipol="input/incar/IDIPOL",
    distance="results/potential/distance_along_IDIPOL",
    average_potential="results/potential/average_potential_along_IDIPOL",
    vacuum_potential="results/potential/vacuum_potential",
    reference_potential=Link("bandgap", DEFAULT_SOURCE),
    fermi_energy="results/electron_dos/efermi",
)<|MERGE_RESOLUTION|>--- conflicted
+++ resolved
@@ -331,11 +331,7 @@
 group = "/results/electron_phonon/electrons"
 schema.add(
     raw.ElectronPhononChemicalPotential,
-<<<<<<< HEAD
-    required=raw.Version(6, 5),
-=======
     required=raw.Version(6, 5, 2),
->>>>>>> f03420b1
     fermi_energy=f"{group}/chemical_potential/efermi",
     chemical_potential=f"{group}/chemical_potential/muij",
     carrier_density=f"{group}/chemical_potential/nij",
@@ -350,11 +346,7 @@
 )
 schema.add(
     raw.ElectronPhononSelfEnergy,
-<<<<<<< HEAD
-    required=raw.Version(6, 5),
-=======
     required=raw.Version(6, 5, 2),
->>>>>>> f03420b1
     id_name=f"{group}/self_energy_meta/id_name",
     id_size=f"{group}/self_energy_meta/id_size",
     valid_indices=f"{group}/self_energy_meta/ncalculators",
@@ -371,11 +363,7 @@
 )
 schema.add(
     raw.ElectronPhononBandgap,
-<<<<<<< HEAD
-    required=raw.Version(6, 5),
-=======
     required=raw.Version(6, 5, 2),
->>>>>>> f03420b1
     id_name=f"{group}/self_energy_meta/id_name",
     id_size=f"{group}/self_energy_meta/id_size",
     id_index=f"{group}/self_energy_{{}}/id_idx",
@@ -393,11 +381,7 @@
 )
 schema.add(
     raw.ElectronPhononTransport,
-<<<<<<< HEAD
-    required=raw.Version(6, 5),
-=======
     required=raw.Version(6, 5, 2),
->>>>>>> f03420b1
     id_name=f"{group}/transport_meta/id_name",
     id_size=f"{group}/transport_meta/id_size",
     chemical_potential=Link("electron_phonon_chemical_potential", DEFAULT_SOURCE),
